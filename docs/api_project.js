<<<<<<< HEAD
define({
  "name": "wildduck",
  "version": "1.0.0",
  "description": "WildDuck API docs",
  "title": "WildDuck API",
  "url": "https://api.wildduck.email",
  "sampleUrl": false,
  "defaultVersion": "0.0.0",
  "apidoc": "0.3.0",
  "generator": {
    "name": "apidoc",
    "time": "2018-05-11T11:24:12.665Z",
    "url": "http://apidocjs.com",
    "version": "0.17.6"
  }
});
=======
define({
  "name": "wildduck",
  "version": "1.0.0",
  "description": "WildDuck API docs",
  "title": "WildDuck API",
  "url": "https://api.wildduck.email",
  "sampleUrl": false,
  "defaultVersion": "0.0.0",
  "apidoc": "0.3.0",
  "generator": {
    "name": "apidoc",
    "time": "2018-05-10T17:38:12.292Z",
    "url": "http://apidocjs.com",
    "version": "0.17.6"
  }
});
>>>>>>> 113e3a7e
<|MERGE_RESOLUTION|>--- conflicted
+++ resolved
@@ -1,35 +1,16 @@
-<<<<<<< HEAD
-define({
-  "name": "wildduck",
-  "version": "1.0.0",
-  "description": "WildDuck API docs",
-  "title": "WildDuck API",
-  "url": "https://api.wildduck.email",
-  "sampleUrl": false,
-  "defaultVersion": "0.0.0",
-  "apidoc": "0.3.0",
-  "generator": {
-    "name": "apidoc",
-    "time": "2018-05-11T11:24:12.665Z",
-    "url": "http://apidocjs.com",
-    "version": "0.17.6"
-  }
-});
-=======
-define({
-  "name": "wildduck",
-  "version": "1.0.0",
-  "description": "WildDuck API docs",
-  "title": "WildDuck API",
-  "url": "https://api.wildduck.email",
-  "sampleUrl": false,
-  "defaultVersion": "0.0.0",
-  "apidoc": "0.3.0",
-  "generator": {
-    "name": "apidoc",
-    "time": "2018-05-10T17:38:12.292Z",
-    "url": "http://apidocjs.com",
-    "version": "0.17.6"
-  }
-});
->>>>>>> 113e3a7e
+define({+  "name": "wildduck",+  "version": "1.0.0",+  "description": "WildDuck API docs",+  "title": "WildDuck API",+  "url": "https://api.wildduck.email",+  "sampleUrl": false,+  "defaultVersion": "0.0.0",+  "apidoc": "0.3.0",+  "generator": {+    "name": "apidoc",+    "time": "2018-05-11T11:46:14.316Z",+    "url": "http://apidocjs.com",+    "version": "0.17.6"+  }+});