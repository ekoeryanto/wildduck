'use strict';

const config = require('wild-config');
const log = require('npmlog');
const hashes = require('./hashes');
const speakeasy = require('speakeasy');
const QRCode = require('qrcode');
const tools = require('./tools');
const consts = require('./consts');
const counters = require('./counters');
const ObjectID = require('mongodb').ObjectID;
const generatePassword = require('generate-password');
const os = require('os');
const crypto = require('crypto');
const mailboxTranslations = require('./translations');
const MailComposer = require('nodemailer/lib/mail-composer');
const humanname = require('humanname');
const u2f = require('u2f');
const UserCache = require('./user-cache');
const isemail = require('isemail');

const TOTP_SETUP_TTL = 6 * 3600 * 1000;

class UserHandler {
    constructor(options) {
        this.database = options.database;
        this.users = options.users || options.database;
        this.redis = options.redis;

        this.loggelf = options.loggelf || (() => false);

        this.messageHandler = options.messageHandler;
        this.counters = this.messageHandler ? this.messageHandler.counters : counters(this.redis);

        this.userCache = new UserCache({
            users: this.users,
            redis: this.redis
        });

        if (!('authlogExpireDays' in options)) {
            this.authlogExpireDays = 30;
        } else {
            this.authlogExpireDays = options.authlogExpireDays;
        }
    }

    resolveAddress(address, options, callback) {
        this.asyncResolveAddress(address, options)
            .catch(err => callback(err))
            .then(result => callback(null, result));
    }

    async asyncResolveAddress(address, options) {
        options = options || {};
        let wildcard = !!options.wildcard;

        address = tools.normalizeAddress(address, false, {
            removeLabel: true,
            removeDots: true
        });

        let atPos = address.indexOf('@');
        let username = address.substr(0, atPos);
        let domain = address.substr(atPos + 1);

        let projection = {
            user: true,
            targets: true
        };

        Object.keys(options.projection || {}).forEach(key => {
            projection[key] = true;
        });

        if (options.projection === false) {
            // do not use projection
            projection = false;
        }

        try {
            let addressData;
            // try exact match
            addressData = await this.users.collection('addresses').findOne(
                {
                    addrview: username + '@' + domain
                },
                {
                    projection,
                    maxTimeMS: consts.DB_MAX_TIME_USERS
                }
            );

            if (addressData) {
                return addressData;
            }

            // try an alias
            let aliasDomain;
            let aliasData = await this.users.collection('domainaliases').findOne(
                { alias: domain },
                {
                    maxTimeMS: consts.DB_MAX_TIME_USERS
                }
            );

            if (aliasData) {
                aliasDomain = aliasData.domain;

                addressData = await this.users.collection('addresses').findOne(
                    {
                        addrview: username + '@' + aliasDomain
                    },
                    {
                        projection,
                        maxTimeMS: consts.DB_MAX_TIME_USERS
                    }
                );

                if (addressData) {
                    return addressData;
                }
            }

            if (!wildcard) {
                // wildcard not allowed, so there is nothing else to check for
                return false;
            }

            let partialWildcards = tools.getWildcardAddresses(username, domain);

            let query = {
                addrview: { $in: partialWildcards }
            };

            let sortedDomainPartials = partialWildcards.map(addr => addr.replace(/^\*/, '')).sort((a, b) => b.lenght - a.length);
            let sortedAliasPartials = [];

            if (aliasDomain) {
                // search for alias domain as well
                let aliasWildcards = tools.getWildcardAddresses(username, aliasDomain);
                query.addrview.$in = query.addrview.$in.concat(aliasWildcards);
                sortedAliasPartials = aliasWildcards.map(addr => addr.replace(/^\*/, '')).sort((a, b) => a.lenght - b.length);
            }

            let sortedPartials = sortedDomainPartials.concat(sortedAliasPartials);

            // try to find a catch-all address while preferring the longest match
            let addressMatches = await this.users
                .collection('addresses')
                .find(query, {
                    projection,
                    maxTimeMS: consts.DB_MAX_TIME_USERS
                })
                .toArray();

            if (addressMatches && addressMatches.length) {
                let matchingPartials = new WeakMap();

                addressMatches.forEach(addressData => {
                    let partialMatch = sortedPartials.find(partial => addressData.addrview.indexOf(partial) >= 0);
                    if (partialMatch) {
                        matchingPartials.set(addressData, sortedPartials.indexOf(partialMatch));
                    }
                });

                addressData = addressMatches.sort((a, b) => {
                    let aPos = matchingPartials.has(a) ? matchingPartials.get(a) : Infinity;
                    let bPos = matchingPartials.has(b) ? matchingPartials.get(b) : Infinity;
                    return aPos - bPos;
                })[0];
            }

            if (addressData) {
                return addressData;
            }

            // try to find a catch-all user (eg. "postmaster@*")
            addressData = await this.users.collection('addresses').findOne(
                {
                    addrview: username + '@*'
                },
                {
                    projection,
                    maxTimeMS: consts.DB_MAX_TIME_USERS
                }
            );

            if (addressData) {
                return addressData;
            }
        } catch (err) {
            err.code = 'InternalDatabaseError';
            throw err;
        }

        // no match was found
        return false;
    }

    get(username, extraFields, callback) {
        this.asyncGet(username, extraFields)
            .catch(err => callback(err))
            .then(result => callback(null, result));
    }

    /**
     * Reolve user by username/address
     *
     * @param {String} username Either username or email address
     * @param {Object} [extraFields] Optional projection fields object
     */
    async asyncGet(username, extraFields) {
        let fields = {
            _id: true,
            quota: true,
            storageUsed: true,
            disabled: true
        };

        Object.keys(extraFields || {}).forEach(field => {
            fields[field] = true;
        });

        let addressData;
        let query;
        if (tools.isId(username)) {
            query = { _id: new ObjectID(username) };
        } else if (username.indexOf('@') < 0) {
            // assume regular username
            query = { unameview: tools.uview(username) };
        } else {
            addressData = await this.asyncResolveAddress(username, { projection: { name: true } });

            if (addressData.user) {
                query = { _id: addressData.user };
            }
        }

        if (!query) {
            return false;
        }

        try {
            let userData = await this.users.collection('users').findOne(query, {
                projection: fields,
                maxTimeMS: consts.DB_MAX_TIME_USERS
            });

            if (userData && fields.name && addressData && addressData.name) {
                // override name
                userData.name = addressData.name;
            }

            return userData;
        } catch (err) {
            err.code = 'InternalDatabaseError';
            throw err;
        }
    }

    /**
     * rateLimitIP
     * if ip is not available will always return success object
     * @param  {Object}   meta
     * @param  {String}   meta.ip  request remote ip address
     * @param  {Integer}  count
     * @param  {Function} callback
     */
    async rateLimitIP(meta, count) {
        if (!meta || !meta.ip || !consts.IP_AUTH_FAILURES) {
            return { success: true };
        }

        let wlKey = 'rl-wl';
        // $ redis-cli
        // > SADD "rl-wl" "1.2.3.4"
        try {
            let isMember = await this.redis.sismember(wlKey, meta.ip);
            if (isMember) {
                // whitelisted IP
                return { success: true };
            }
        } catch (err) {
            log.error('Redis', 'SMFAIL key=%s value=%s error=%s', wlKey, meta.ip, err.message);
            // ignore errors
            return { success: true };
        }

        return await this.counters.asyncTTLCounter('auth_ip:' + meta.ip, count, consts.IP_AUTH_FAILURES, consts.IP_AUTH_WINDOW);
    }

    /**
     * rateLimitUser
     * @param  {String}   tokenID  user identifier
     * @param  {Object}   meta
     * @param  {Integer}  count
     */
    async rateLimitUser(tokenID, meta, count) {
        if (meta && meta.ip) {
            // check if whitelisted IP
            let wlKey = 'rl-wl';
            // $ redis-cli
            // > SADD "rl-wl" "1.2.3.4"
            try {
                let isMember = await this.redis.sismember(wlKey, meta.ip);
                if (isMember) {
                    // whitelisted IP, allow authentication attempt without rate limits
                    return { success: true };
                }
            } catch (err) {
                log.error('Redis', 'SMFAIL key=%s value=%s error=%s', wlKey, meta.ip, err.message);
                // ignore errors
            }
        }
        return await this.counters.asyncTTLCounter('auth_user:' + tokenID, count, consts.USER_AUTH_FAILURES, consts.USER_AUTH_WINDOW);
    }

    /**
     * rateLimitReleaseUser
     * @param  {String}   tokenID  user identifier
     * @param  {Integer}  count
     */
    async rateLimitReleaseUser(tokenID) {
        await this.redis.del('auth_user:' + tokenID);
    }

    /**
     * rateLimit
     * @param  {String}   tokenID  user identifier
     * @param  {Object}   meta
     * @param  {String}   meta.ip  request remote ip address
     * @param  {Integer}  count
     */
    async rateLimit(tokenID, meta, count) {
        let ipRes = await this.rateLimitIP(meta, count);

        let userRes = await this.rateLimitUser(tokenID, meta, count);
        if (!ipRes.success) {
            return ipRes;
        }
        return userRes;
    }

    /**
     * Authenticate user
     *
     * @param {String} username Either username or email address
     * @param {String} password Password for authentication
     * @param {String} [requiredScope="master"] Which scope to use
     * @param {Object} [meta] Additional meta info
     * @param {String} [meta.ip] IP address of the client
     * @param {String} [meta.session] Session ID
     */
    async authenticate(username, password, requiredScope, meta) {
        meta = meta || {};
        requiredScope = requiredScope || 'master';

        username = (username || '').toString();
        let userDomain = username.indexOf('@') >= 0 ? username.split('@').pop() : '';

        let now = new Date();

        let passwordType = 'master'; // try 'master' first and 'asp' later
        let passwordId;

        meta = meta || {};
        meta.requiredScope = requiredScope;

        if (!password) {
            // do not allow signing in without a password
            this.loggelf({
                short_message: '[AUTHFAIL] ' + username,
                _error: 'Empty password',
                _auth_result: 'fail',
                _username: username,
                _domain: userDomain,
                _scope: requiredScope,
                _ip: meta.ip
            });
            return [false, false];
        }

        // first check if client IP is not used too much
        try {
            let rateLimitRes = await this.rateLimitIP(meta, 0);
            if (!rateLimitRes.success) {
                // too many failed attempts from this IP
                this.loggelf({
                    short_message: '[AUTHFAIL] ' + username,
                    _error: 'Rate limited',
                    _auth_result: 'ratelimited',
                    _username: username,
                    _domain: userDomain,
                    _scope: requiredScope,
                    _ip: meta.ip
                });
                throw rateLimitResponse(rateLimitRes);
            }
        } catch (err) {
            err.code = 'InternalDatabaseError';
            this.loggelf({
                short_message: '[AUTHFAIL] ' + username,
                full_message: err.stack,
                _error: err.message,
                _code: err.code,
                _auth_result: 'error',
                _username: username,
                _domain: userDomain,
                _scope: requiredScope,
                _ip: meta.ip
            });
            // return as failed auth
            return [false, false];
        }

        let userQuery;
        try {
            userQuery = await this.checkAddress(username);
        } catch (err) {
            this.loggelf({
                short_message: '[AUTHFAIL] ' + username,
                _error: 'Unknown user',
                _auth_result: 'unknown',
                _username: username,
                _domain: userDomain,
                _scope: requiredScope,
                _ip: meta.ip
            });
            return [false, false];
        }

        if (!userQuery) {
            // nothing to do here
            return [false, false];
        }

        let userData;
        try {
            userData = await this.users.collection('users').findOne(userQuery, {
                projection: {
                    _id: true,
                    username: true,
                    address: true,
                    tempPassword: true,
                    password: true,
                    enabled2fa: true,
                    u2f: true,
                    disabled: true,
                    disabledScopes: true
                },
                maxTimeMS: consts.DB_MAX_TIME_USERS
            });
        } catch (err) {
            err.code = 'InternalDatabaseError';
            this.loggelf({
                short_message: '[AUTHFAIL] ' + username,
                full_message: err.stack,
                _error: err.message,
                _code: err.code,
                _auth_result: 'error',
                _username: username,
                _domain: userDomain,
                _scope: requiredScope,
                _ip: meta.ip
            });
            // return as failed auth
            return [false, false];
        }

        if (!userData) {
            // rate limit failed authentication attempts against non-existent users as well
            try {
                let ustring = (userQuery.unameview || userQuery._id || '').toString();
                let rateLimitRes = await this.rateLimit(ustring, meta, 1);
                if (!rateLimitRes.success) {
                    // does not really matter but respond with a rate limit error, not auth fail error
                    this.loggelf({
                        short_message: '[AUTHFAIL] ' + username,
                        _error: 'Rate limited',
                        _auth_result: 'ratelimited',
                        _username: username,
                        _domain: userDomain,
                        _scope: requiredScope,
                        _ip: meta.ip
                    });
                    throw rateLimitResponse(rateLimitRes);
                }

                this.loggelf({
                    short_message: '[AUTHFAIL] ' + username,
                    _error: 'Unknown user',
                    _auth_result: 'unknown',
                    _username: username,
                    _domain: userDomain,
                    _scope: requiredScope,
                    _ip: meta.ip
                });
                return [false, false];
            } catch (err) {
                err.code = 'InternalDatabaseError';
                this.loggelf({
                    short_message: '[AUTHFAIL] ' + username,
                    full_message: err.stack,
                    _error: err.message,
                    _code: err.code,
                    _auth_result: 'error',
                    _username: username,
                    _domain: userDomain,
                    _scope: requiredScope,
                    _ip: meta.ip
                });
                // return as failed auth
                return [false, false];
            }
        }

        // make sure we use the primary domain if available
        userDomain = (userData.address || '').split('@').pop() || userDomain;

        try {
            // check if there are not too many auth attempts for that user
            let rateLimitRes = await this.rateLimitUser(userData._id, meta, 0);
            if (!rateLimitRes.success) {
                // too many failed attempts for this user
                this.loggelf({
                    short_message: '[AUTHFAIL] ' + username,
                    _error: 'Rate limited',
                    _auth_result: 'ratelimited',
                    _username: username,
                    _domain: userDomain,
                    _user: userData._id,
                    _scope: requiredScope,
                    _ip: meta.ip
                });
                let err = rateLimitResponse(rateLimitRes);
                err.user = userData._id;
                throw err;
            }
        } catch (err) {
            err.code = 'InternalDatabaseError';
            this.loggelf({
                short_message: '[AUTHFAIL] ' + username,
                full_message: err.stack,
                _error: err.message,
                _code: err.code,
                _auth_result: 'error',
                _username: username,
                _domain: userDomain,
                _user: userData._id,
                _scope: requiredScope,
                _ip: meta.ip
            });
            err.user = userData._id;
            throw err;
        }

        if (userData.disabled) {
            // disabled users can not log in
            meta.result = 'disabled';
            // TODO: should we send some specific error message?
            this.loggelf({
                short_message: '[AUTHFAIL] ' + username,
                _error: 'User is disabled',
                _auth_result: 'disabled',
                _username: username,
                _domain: userDomain,
                _user: userData._id,
                _scope: requiredScope,
                _ip: meta.ip
            });
            await this.logAuthEvent(userData._id, meta);
            return [false, userData._id];
        }

        try {
            let authSuccess = async authResponse => {
                // clear rate limit counter on success
                try {
                    await this.rateLimitReleaseUser(userData._id);
                } catch (err) {
                    //ignore
                }

                this.loggelf({
                    short_message: '[AUTHOK] ' + username,
                    _auth_result: 'success',
                    _username: username,
                    _domain: userDomain,
                    _user: userData._id,
                    _password_type: passwordType,
                    _password_id: passwordId,
                    _scope: requiredScope,
                    _ip: meta.ip
                });

                return [authResponse, userData._id];
            };

            let enabled2fa = Array.isArray(userData.enabled2fa) ? userData.enabled2fa : [].concat(userData.enabled2fa ? 'totp' : []);
            let requirePasswordChange = false;
            let usingTemporaryPassword = false;

            let success;
            if (userData.tempPassword && userData.tempPassword.created > new Date(now.getTime() - consts.TEMP_PASS_WINDOW)) {
                // try temporary password first

                try {
                    success = await hashes.asyncCompare(password, userData.tempPassword.password);
                } catch (err) {
                    err.code = 'HashError';
                    throw err;
                }
                if (success) {
                    if (userData.validAfter > now) {
                        let err = new Error('Temporary password is not yet activated');
                        err.code = 'TempPasswordNotYetValid';
                        throw err;
                    }

                    requirePasswordChange = true;
                    usingTemporaryPassword = true;
                }
            }

            if (!success) {
                // temporary password did not match, try actual password
                success = await hashes.asyncCompare(password, userData.password);
            }

            if (success) {
                // master password matched

                meta.result = 'success';
                meta.source = !usingTemporaryPassword ? 'master' : 'temporary';

                if (enabled2fa.length) {
                    meta.require2fa = enabled2fa.length ? enabled2fa.join(',') : false;
                }

                if (hashes.shouldRehash(userData.password)) {
                    // master password needs rehashing
                    let hash;
                    try {
                        hash = await hashes.asyncHash(password);
                        if (hash) {
                            // should this even happen???
                            throw new Error('Failed to rehash password');
                        }

                        try {
                            let r = await this.users.collection('users').updateOne(
                                {
                                    _id: userData._id
                                },
                                {
                                    $set: {
                                        password: hash
                                    }
                                },
                                { w: 'majority' }
                            );

                            if (r.modifiedCount) {
                                log.info('DB', 'REHASHED user=%s algo=%s', userData._id, consts.DEFAULT_HASH_ALGO);
                            }
                        } catch (err) {
                            log.error('DB', 'DBFAIL rehash user=%s error=%s', userData._id, err.message);
                        }
                    } catch (err) {
                        log.error('DB', 'HASHFAIL rehash user=%s error=%s', userData._id, err.message);
                        // ignore DB error, rehash some other time
                    }
                }

                let disabledScopes = userData.disabledScopes || [];

                if (requiredScope !== 'master' && (enabled2fa.length || usingTemporaryPassword || disabledScopes.includes(requiredScope))) {
                    // master password can not be used for other scopes than 'master' if 2FA is enabled
                    // temporary password is also only valid for master
                    meta.result = 'fail';
                    let err = new Error('Authentication failed. Invalid scope');
                    err.code = 'InvalidAuthScope';
                    err.response = 'NO'; // imap response code
                    await this.logAuthEvent(userData._id, meta);

                    throw err;
                }

                try {
                    let authEvent = await this.logAuthEvent(userData._id, meta);
                    await this.users.collection('users').updateOne(
                        {
                            _id: userData._id
                        },
                        {
                            $set: {
                                lastLogin: {
                                    time: now,
                                    authEvent,
                                    ip: meta.ip
                                }
                            }
                        },
                        {
                            maxTimeMS: consts.DB_MAX_TIME_USERS
                        }
                    );
                } catch (err) {
                    // ignore
                }

                let authResponse = {
                    user: userData._id,
                    username: userData.username,
                    scope: meta.requiredScope,
                    // if 2FA is enabled then require token validation
                    require2fa: enabled2fa.length && !usingTemporaryPassword ? enabled2fa : false,
                    requirePasswordChange // true, if password was reset and using temporary password
                };

                if (enabled2fa.length && !usingTemporaryPassword) {
                    authResponse.enabled2fa = enabled2fa;

                    if (enabled2fa.includes('u2f') && userData.u2f && userData.u2f.keyHandle) {
                        try {
                            let u2fAuthRequest = await this.generateU2fAuthRequest(userData._id, userData.u2f.keyHandle, meta.appId);
                            if (u2fAuthRequest) {
                                authResponse.u2fAuthRequest = u2fAuthRequest;
                            }
                        } catch (err) {
                            log.error('DB', 'U2FREFAIL u2fAuthRequest id=%s error=%s', userData._id, err.message);
                        }
                    }
                }

                return await authSuccess(authResponse);
            }

            if (requiredScope === 'master') {
                // only master password can be used for management tasks
                meta.result = 'fail';
                meta.source = 'master';
                await this.logAuthEvent(userData._id, meta);

                let err = new Error('Invalid Auth');
                err.code = 'AuthFail'; // will be returned as failed auth, not an error
                throw err;
            }

            // try application specific passwords
            password = password.replace(/\s+/g, '').toLowerCase();

            if (!/^[a-z]{16}$/.test(password)) {
                // does not look like an application specific password
                meta.result = 'fail';
                meta.source = 'master';
                await this.logAuthEvent(userData._id, meta);

                let err = new Error('Invalid Auth');
                err.code = 'AuthFail'; // will be returned as failed auth, not an error
                throw err;
            }

            let selector = getStringSelector(password);

            let asps;
            try {
                asps = await this.users
                    .collection('asps')
                    .find({
                        user: userData._id
                    })
                    .maxTimeMS(consts.DB_MAX_TIME_USERS)
                    .toArray();
            } catch (err) {
                err.code = 'InternalDatabaseError';
                throw err;
            }

            if (!asps || !asps.length) {
                // user does not have app specific passwords set
                meta.result = 'fail';
                meta.source = 'master';
                await this.logAuthEvent(userData._id, meta);

                let err = new Error('Invalid Auth');
                err.code = 'AuthFail'; // will be returned as failed auth, not an error
                throw err;
            }

            for (let asp of asps) {
                if (asp.selector && asp.selector !== selector) {
                    // no need to check, definitely a wrong one
                    continue;
                }

                let success;
                try {
                    success = await hashes.compare(password, asp.password);
                } catch (err) {
                    err.code = 'HashError';
                    throw err;
                }

                if (!success) {
                    continue;
                }

                meta.source = 'asp';
                meta.asp = asp._id;
                // store ASP name in case the ASP gets deleted and for faster listing
                meta.aname = asp.description;

                passwordType = 'asp';
                passwordId = asp._id.toString();

                if (!asp.scopes.includes('*') && !asp.scopes.includes(requiredScope)) {
                    meta.result = 'fail';

                    await this.logAuthEvent(userData._id, meta);

                    let err = new Error('Authentication failed. Invalid scope');
                    err.code = 'InvalidAuthScope';
                    err.response = 'NO'; // imap response code
                    throw err;
                }

                meta.result = 'success';

                let authEvent;
                try {
                    authEvent = await this.logAuthEvent(userData._id, meta);
                } catch (err) {
                    // don't really care
                }

                let aspUpdates = {
                    used: now,
                    authEvent,
                    authIp: meta.ip
                };

                if (asp.ttl) {
                    // extend temporary password ttl every time it is used
                    aspUpdates.expires = new Date(now.getTime() + asp.ttl * 1000);
                }

                try {
                    await this.users.collection('asps').findOneAndUpdate(
                        {
                            _id: asp._id
                        },
                        {
                            $set: aspUpdates
                        },
                        {
                            maxTimeMS: consts.DB_MAX_TIME_USERS
                        }
                    );
                } catch (err) {
                    // ignore
                }
                return await authSuccess({
                    user: userData._id,
                    username: userData.username,
                    scope: requiredScope,
                    asp: asp._id.toString(),
                    require2fa: false // application scope never requires 2FA
                });
            }

            // no suitable password found
            meta.result = 'fail';
            meta.source = 'master';
            await this.logAuthEvent(userData._id, meta);
            let err = new Error('Invalid Auth');
            err.code = 'AuthFail'; // will be returned as failed auth, not an error
            throw err;
        } catch (err) {
            this.loggelf({
                short_message: '[AUTHFAIL] ' + username,
                full_message: err.stack,
                _error: err.message || 'Authentication failed',
                _code: err.code,
                _auth_result: 'fail',
                _username: username,
                _domain: userDomain,
                _user: userData._id,
                _password_type: passwordType,
                _password_id: passwordId,
                _scope: requiredScope,
                _ip: meta.ip
            });

            // increment rate limit counter on failure
            await this.rateLimit(userData._id, meta, 1);

            if (err.code !== 'AuthFail') {
                err.user = userData._id;
                throw err;
            }

            return [false, userData._id];
        }
    }

    /**
     * Authenticate user using an older password. Needed for account recovery.
     * TODO: check if this is even used anywhere?
     *
     * @param {String} username Either username or email address
     */
    authenticateUsingOldPassword(username, password, callback) {
        if (!password) {
            // do not allow signing in without a password
            return callback(null, false);
        }

        this.checkAddress(username, (err, query) => {
            if (err) {
                return callback(err);
            }

            if (!query) {
                return callback(null, false);
            }

            this.users.collection('users').findOne(
                query,
                {
                    projection: {
                        _id: true,
                        username: true,
                        oldPasswords: true,
                        disabled: true
                    },
                    maxTimeMS: consts.DB_MAX_TIME_USERS
                },
                (err, userData) => {
                    if (err) {
                        err.code = 'InternalDatabaseError';
                        return callback(err);
                    }

                    if (!userData) {
                        return callback(null, false);
                    }

                    if (userData.disabled) {
                        return callback(null, false);
                    }

                    // FIXME: use IP in rlkey
                    let rlkey = 'outh:' + userData._id.toString();
                    this.counters.ttlcounter(rlkey, 0, consts.USER_AUTH_FAILURES, consts.USER_AUTH_WINDOW, (err, res) => {
                        if (err) {
                            err.code = 'InternalDatabaseError';
                            return callback(err);
                        }
                        if (!res.success) {
                            return rateLimitResponse(res, callback);
                        }

                        let authSuccess = (...args) => {
                            // clear rate limit counter on success
                            this.redis.del(rlkey, () => false);
                            callback(...args);
                        };

                        let authFail = (...args) => {
                            // increment rate limit counter on failure
                            this.counters.ttlcounter(rlkey, 1, consts.USER_AUTH_FAILURES, consts.USER_AUTH_WINDOW, () => {
                                callback(...args);
                            });
                        };

                        if (!userData.oldPasswords || !userData.oldPasswords.length) {
                            return authFail(null, false);
                        }

                        // do not check too many passwords
                        if (userData.oldPasswords.length > 30) {
                            userData.oldPasswords = userData.oldPasswords.slice(-30);
                        }

                        let curPos = 0;
                        let checkNext = () => {
                            if (curPos >= userData.oldPasswords.length) {
                                return authFail(null, false);
                            }
                            let oldPassword = userData.oldPasswords[curPos++];

                            hashes.compare(password, oldPassword.hash, (err, success) => {
                                if (err) {
                                    err.code = 'HashError';
                                    return callback(err);
                                }

                                if (!success) {
                                    return setImmediate(checkNext);
                                }

                                return authSuccess(null, userData._id);
                            });
                        };

                        return setImmediate(checkNext);
                    });
                }
            );
        });
    }

    async generateU2fAuthRequest(user, keyHandle, appId) {
        let authRequest;
        try {
            authRequest = u2f.request(appId || config.u2f.appId, keyHandle);
        } catch (err) {
            log.error('U2F', 'U2FFAIL request id=%s error=%s', user, err.message);
        }

        if (!authRequest) {
            return false;
        }

        try {
            let results = await this.redis
                .multi()
                .set('u2f:auth:' + user, JSON.stringify(authRequest))
                .expire('u2f:auth:' + user, 1 * 3600)
                .exec();
            if (!results || !results[0]) {
                throw new Error('Invalid DB response');
            } else if (results && results[0] && results[0][0]) {
                throw typeof results[0][0] !== 'object' ? new Error(results[0][0]) : results[0][0];
            }
            return authRequest;
        } catch (err) {
            err.code = 'InternalDatabaseError';
            throw err;
        }
    }

    generateASP(user, data, callback) {
        let password = generatePassword.generate({
            length: 16,
            uppercase: false,
            numbers: false,
            symbols: false
        });
        // We need a quick hash key that can be used to identify the password.
        // Otherwise, when authenticating, we'd need to check the password against all stored bcrypt
        // hashes which would make forever if the user has a longer list of application specific passwords
        let selector = getStringSelector(password);

        let allowedScopes = [...consts.SCOPES];
        let hasAllScopes = false;
        let scopeSet = new Set();
        let scopes = [].concat(data.scopes || []);

        scopes.forEach(scope => {
            scope = scope.toLowerCase().trim();
            if (scope === '*') {
                hasAllScopes = true;
            } else if (allowedScopes.includes(scope)) {
                scopeSet.add(scope);
            }
        });

        if (hasAllScopes || scopeSet.size === allowedScopes.length) {
            scopes = ['*'];
        } else {
            scopes = Array.from(scopeSet).sort((a, b) => a.localeCompare(b));
        }

        hashes.hash(password, (err, hash) => {
            if (err) {
                log.error('DB', 'HASHFAIL generateASP id=%s error=%s', user, err.message);
                err.code = 'HashError';
                return callback(err);
            }

            let passwordData = {
                _id: new ObjectID(),
                user,
                description: data.description,
                scopes,
                password: hash,
                selector,
                used: false,
                authEvent: false,
                authIp: false,
                created: new Date()
            };

            if (data.ttl) {
                passwordData.ttl = data.ttl;
                passwordData.expires = new Date(Date.now() + data.ttl * 1000);
            }

            // register this address as the default address for that user
            return this.users.collection('users').findOne(
                {
                    _id: user
                },
                {
                    projection: {
                        _id: true
                    },
                    maxTimeMS: consts.DB_MAX_TIME_USERS
                },
                (err, userData) => {
                    if (err) {
                        log.error('DB', 'DBFAIL generateASP id=%s error=%s', user, err.message);
                        err.message = 'Database Error, failed to find user';
                        err.code = 'InternalDatabaseError';
                        return callback(err);
                    }
                    if (!userData) {
                        return callback(new Error('User not found'));
                    }

                    this.users.collection('asps').insertOne(passwordData, err => {
                        if (err) {
                            err.code = 'InternalDatabaseError';
                            return callback(err);
                        }
                        return this.logAuthEvent(
                            user,
                            {
                                action: 'create asp',
                                asp: passwordData._id,
                                aname: passwordData.description,
                                temporary: passwordData.ttl ? true : false,
                                result: 'success',
                                sess: data.sess,
                                ip: data.ip
                            },
                            () =>
                                callback(null, {
                                    id: passwordData._id,
                                    password
                                })
                        );
                    });
                }
            );
        });
    }

    deleteASP(user, asp, data, callback) {
        return this.users.collection('asps').findOne(
            {
                _id: asp,
                user
            },
            {
                maxTimeMS: consts.DB_MAX_TIME_USERS
            },
            (err, asp) => {
                if (err) {
                    err.code = 'InternalDatabaseError';
                    return callback(err);
                }

                if (!asp) {
                    let err = new Error('Application Specific Password was not found');
                    err.code = 'AspNotFound';
                    return callback(err);
                }

                this.users.collection('asps').deleteOne({ _id: asp._id }, (err, r) => {
                    if (err) {
                        err.code = 'InternalDatabaseError';
                        return callback(err);
                    }

                    if (r.deletedCount) {
                        return this.logAuthEvent(
                            user,
                            {
                                action: 'delete asp',
                                asp: asp._id,
                                aname: asp.description,
                                result: 'success',
                                sess: data.sess,
                                ip: data.ip
                            },
                            () => callback(null, true)
                        );
                    } else {
                        return callback(null, true);
                    }
                });
            }
        );
    }

    create(data, callback) {
        this.users.collection('users').findOne(
            {
                username: data.username.replace(/\./g, '')
            },
            {
                projection: {
                    unameview: true
                },
                maxTimeMS: consts.DB_MAX_TIME_USERS
            },
            (err, userData) => {
                if (err) {
                    log.error('DB', 'CREATEFAIL username=%s error=%s', data.username, err.message);
                    err.message = 'Database Error, failed to create user';
                    err.code = 'InternalDatabaseError';
                    return callback(err);
                }

                if (userData) {
                    let err = new Error('This username already exists');
                    err.code = 'UserExistsError';
                    return callback(err);
                }

                let address = data.address ? data.address : false;

                if (!address) {
                    try {
                        if (isemail.validate(data.username)) {
                            address = data.username;
                        }
                    } catch (E) {
                        // ignore
                    }
                }

                if (!address) {
                    address = data.username.split('@').shift() + '@' + (config.emailDomain || os.hostname()).toLowerCase();
                }

                address = tools.normalizeAddress(address, false, { removeLabel: true });
                let addrview = tools.uview(address);

                let allowedScopes = [...consts.SCOPES];
                let scopeSet = new Set();
                let disabledScopes = [].concat(data.disabledScopes || []);
                disabledScopes.forEach(scope => {
                    scope = scope.toLowerCase().trim();
                    if (allowedScopes.includes(scope)) {
                        scopeSet.add(scope);
                    }
                });
                disabledScopes = Array.from(scopeSet).sort((a, b) => a.localeCompare(b));

                let checkAddress = done => {
                    if (data.emptyAddress) {
                        return done();
                    }

                    this.users.collection('addresses').findOne(
                        {
                            addrview
                        },
                        {
                            projection: {
                                _id: true
                            },
                            maxTimeMS: consts.DB_MAX_TIME_USERS
                        },
                        (err, addressData) => {
                            if (err) {
                                log.error('DB', 'CREATEFAIL username=%s address=%s error=%s', data.username, address, err.message);
                                err.message = 'Database Error, failed to create user';
                                err.code = 'InternalDatabaseError';
                                return callback(err);
                            }

                            if (addressData) {
                                let err = new Error('This address already exists');
                                err.code = 'AddressExistsError';
                                return callback(err);
                            }

                            done();
                        }
                    );
                };

                checkAddress(() => {
                    let junkRetention = consts.JUNK_RETENTION;

                    // Insert user data

                    let hashPassword = done => {
                        if (!data.password) {
                            // Users with an empty password can not log in
                            return done(null, '');
                        }

                        if (data.hashedPassword) {
                            // try if the bcrypt library can handle it?
                            return hashes.compare('whatever', data.password, err => {
                                if (err) {
                                    return done(err);
                                }
                                // did not throw, so probably OK
                                return done(null, data.password);
                            });
                        }

                        hashes.hash(data.password, done);
                    };

                    hashPassword((err, hash) => {
                        if (err) {
                            log.error('DB', 'HASHFAIL user.create id=%s error=%s', data.username, err.message);
                            err.code = 'HashError';
                            return callback(err);
                        }

                        let id = new ObjectID();

                        // spamLevel is from 0 (everything is spam) to 100 (accept everything)
                        let spamLevel = 'spamLevel' in data && !isNaN(data.spamLevel) ? Number(data.spamLevel) : 50;
                        if (spamLevel < 0) {
                            spamLevel = 0;
                        }
                        if (spamLevel > 100) {
                            spamLevel = 100;
                        }

                        userData = {
                            _id: id,

                            username: data.username,
                            // dotless version
                            unameview: tools.uview(data.username),

                            name: data.name,

                            // security
                            password: '', // set this later. having no password prevents login

                            enabled2fa: [],
                            seed: '', // 2fa seed value
                            pendingSeed: '',
                            pendingSeedChanged: false,

                            // default email address
                            address: '', // set this later

                            language: data.language,

                            // quota
                            storageUsed: 0,
                            quota: data.quota || 0,

                            recipients: data.recipients || 0,
                            forwards: data.forwards || 0,

                            imapMaxUpload: data.imapMaxUpload || 0,
                            imapMaxDownload: data.imapMaxDownload || 0,
                            pop3MaxDownload: data.pop3MaxDownload || 0,
                            imapMaxConnections: data.imapMaxConnections || 0,

                            receivedMax: data.receivedMax || 0,

                            targets: [].concat(data.targets || []),

                            // autoreply status
                            // off by default, can be changed later by user through the API
                            autoreply: false,

                            uploadSentMessages: !!data.uploadSentMessages,
                            pubKey: data.pubKey || '',
                            encryptMessages: !!data.encryptMessages,
                            encryptForwarded: !!data.encryptForwarded,

                            spamLevel,

                            // default retention for user mailboxes
                            retention: data.retention || 0,

                            disabledScopes,

                            lastLogin: {
                                time: false,
                                authEvent: false,
                                ip: false
                            },

                            metaData: data.metaData || '',

                            // until setup value is not true, this account is not usable
                            activated: false,
                            disabled: true,

                            created: new Date()
                        };

                        if (data.tags && data.tags.length) {
                            userData.tags = data.tags;
                            userData.tagsview = data.tagsview;
                        }

                        this.users.collection('users').insertOne(userData, { w: 'majority' }, err => {
                            if (err) {
                                log.error('DB', 'CREATEFAIL username=%s error=%s', data.username, err.message);

                                let response;
                                switch (err.code) {
                                    case 11000:
                                        response = 'Selected user already exists';
                                        err.code = 'UserExistsError';
                                        break;
                                    default:
                                        response = 'Database Error, failed to create user';
                                        err.code = 'InternalDatabaseError';
                                }

                                err.message = response;
                                return callback(err);
                            }

                            let mailboxes = this.getMailboxes(data.language, data.mailboxes).map(mailbox => {
                                mailbox.user = id;

                                if (['\\Trash', '\\Junk'].includes(mailbox.specialUse)) {
                                    mailbox.retention = data.retention ? Math.min(data.retention, junkRetention) : junkRetention;
                                } else {
                                    mailbox.retention = data.retention;
                                }

                                return mailbox;
                            });

                            this.database.collection('mailboxes').insertMany(
                                mailboxes,
                                {
                                    w: 'majority',
                                    ordered: false
                                },
                                err => {
                                    if (err) {
                                        // try to rollback
                                        this.users.collection('users').deleteOne({ _id: id }, () => false);

                                        log.error('DB', 'CREATEFAIL username=%s error=%s', data.username, err.message);
                                        err.message = 'Database Error, failed to create user';
                                        err.code = 'InternalDatabaseError';
                                        return callback(err);
                                    }

                                    let ensureAddress = done => {
                                        if (data.emptyAddress) {
                                            return done(null, '');
                                        }

                                        let addressData = {
                                            user: id,
                                            address,
                                            // dotless version
                                            addrview,
                                            created: new Date()
                                        };

                                        if (data.tags && data.tags.length && data.addTagsToAddress) {
                                            addressData.tags = data.tags;
                                            addressData.tagsview = data.tagsview;
                                        }

                                        // insert alias address to email address registry
                                        this.users.collection('addresses').insertOne(addressData, { w: 'majority' }, err => {
                                            if (err) {
                                                // try to rollback
                                                this.users.collection('users').deleteOne({ _id: id }, () => false);
                                                this.database.collection('mailboxes').deleteMany({ user: id }, () => false);

                                                log.error('DB', 'CREATEFAIL username=%s error=%s', data.username, err.message);

                                                let response;
                                                switch (err.code) {
                                                    case 11000:
                                                        response = 'Selected email address already exists';
                                                        err.code = 'AddressExistsError';
                                                        break;
                                                    default:
                                                        response = 'Database Error, failed to create user';
                                                        err.code = 'InternalDatabaseError';
                                                }

                                                err.message = response;
                                                return done(err);
                                            }

                                            done(null, address);
                                        });
                                    };

                                    ensureAddress((err, address) => {
                                        if (err) {
                                            return callback(err);
                                        }

                                        let updates = {
                                            address,
                                            activated: true,
                                            disabled: false
                                        };

                                        if (data.requirePasswordChange) {
                                            updates.tempPassword = {
                                                validAfter: new Date(),
                                                password: hash,
                                                created: new Date()
                                            };
                                        } else {
                                            updates.password = hash;
                                        }

                                        // register this address as the default address for that user
                                        return this.users.collection('users').findOneAndUpdate(
                                            {
                                                _id: id,
                                                activated: false
                                            },
                                            {
                                                $set: updates
                                            },
                                            {
                                                returnOriginal: false,
                                                maxTimeMS: consts.DB_MAX_TIME_USERS
                                            },
                                            (err, result) => {
                                                if (err) {
                                                    // try to rollback
                                                    this.users.collection('users').deleteOne({ _id: id }, () => false);
                                                    this.database.collection('mailboxes').deleteMany({ user: id }, () => false);
                                                    this.users.collection('addresses').deleteOne({ user: id }, () => false);

                                                    log.error('DB', 'CREATEFAIL username=%s error=%s', data.username, err.message);
                                                    err.message = 'Database Error, failed to create user';
                                                    err.code = 'InternalDatabaseError';
                                                    return callback(err);
                                                }

                                                let userData = result.value;

                                                if (!userData) {
                                                    // should never happen
                                                    return callback(null, id);
                                                }

                                                let createSuccess = () =>
                                                    this.logAuthEvent(
                                                        id,
                                                        {
                                                            action: 'account created',
                                                            result: 'success',
                                                            sess: data.sess,
                                                            ip: data.ip
                                                        },
                                                        () => callback(null, id)
                                                    );

                                                if (!this.messageHandler || data.emptyAddress) {
                                                    return createSuccess();
                                                }

                                                let parsedName = humanname.parse(userData.name || '');
                                                this.pushDefaultMessages(
                                                    userData,
                                                    {
                                                        NAME: userData.name || userData.username || address,
                                                        FNAME: parsedName.firstName,
                                                        LNAME: parsedName.lastName,
                                                        DOMAIN: address.substr(address.indexOf('@') + 1),
                                                        EMAIL: address
                                                    },
                                                    () => createSuccess()
                                                );
                                            }
                                        );
                                    });
                                }
                            );
                        });
                    });
                });
            }
        );
    }

    pushDefaultMessages(userData, tags, callback) {
        tools.getEmailTemplates(tags, (err, messages) => {
            if (err || !messages || !messages.length) {
                return callback();
            }

            let pos = 0;
            let insertMessages = () => {
                if (pos >= messages.length) {
                    return callback();
                }
                let data = messages[pos++];
                let compiler = new MailComposer(data);

                compiler.compile().build((err, message) => {
                    if (err) {
                        return insertMessages();
                    }

                    let mailboxQueryKey = 'path';
                    let mailboxQueryValue = 'INBOX';

                    if (['sent', 'trash', 'junk', 'drafts', 'archive'].includes((data.mailbox || '').toString().toLowerCase())) {
                        mailboxQueryKey = 'specialUse';
                        mailboxQueryValue = '\\' + data.mailbox.toLowerCase().replace(/^./g, c => c.toUpperCase());
                    }

                    let flags = [];
                    if (data.seen) {
                        flags.push('\\Seen');
                    }
                    if (data.flag) {
                        flags.push('\\Flagged');
                    }

                    this.messageHandler.encryptMessage(userData.encryptMessages ? userData.pubKey : false, message, (err, encrypted) => {
                        if (!err && encrypted) {
                            message = encrypted;
                        }

                        this.messageHandler.add(
                            {
                                user: userData._id,
                                [mailboxQueryKey]: mailboxQueryValue,
                                meta: {
                                    source: 'AUTO',
                                    time: new Date()
                                },
                                flags,
                                raw: message
                            },
                            insertMessages
                        );
                    });
                });
            };
            insertMessages();
        });
    }

    reset(user, data, callback) {
        let password = generatePassword.generate({
            length: 12,
            uppercase: true,
            numbers: true,
            symbols: false
        });

        hashes.hash(password, (err, hash) => {
            if (err) {
                log.error('DB', 'HASHFAIL user.reset id=%s error=%s', user, err.message);
                err.code = 'HashError';
                return callback(err);
            }

            return this.users.collection('users').findOneAndUpdate(
                {
                    _id: user
                },
                {
                    $set: {
                        tempPassword: {
                            validAfter: data.validAfter || new Date(),
                            password: hash,
                            created: new Date()
                        }
                    }
                },
                {
                    maxTimeMS: consts.DB_MAX_TIME_USERS
                },
                (err, result) => {
                    if (err) {
                        log.error('DB', 'UPDATEFAIL id=%s error=%s', user, err.message);
                        err.message = 'Database Error, failed to reset user credentials';
                        err.code = 'InternalDatabaseError';
                        return callback(err);
                    }

                    if (!result || !result.value) {
                        return callback(new Error('Could not update user ' + user));
                    }

                    return this.logAuthEvent(
                        user,
                        {
                            action: 'reset',
                            sess: data.sess,
                            ip: data.ip
                        },
                        () => callback(null, password)
                    );
                }
            );
        });
    }

    setupTotp(user, data, callback) {
        return this.users.collection('users').findOne(
            {
                _id: user
            },
            {
                projection: {
                    username: true,
                    enabled2fa: true,
                    seed: true
                },
                maxTimeMS: consts.DB_MAX_TIME_USERS
            },
            (err, userData) => {
                if (err) {
                    log.error('DB', 'UPDATEFAIL id=%s error=%s', user, err.message);
                    err.message = 'Database Error, failed to check user';
                    err.code = 'InternalDatabaseError';
                    return callback(err);
                }

                if (!userData) {
                    let err = new Error('Could not find user data');
                    err.code = 'UserNotFound';
                    return callback(err);
                }

                let enabled2fa = Array.isArray(userData.enabled2fa) ? userData.enabled2fa : [].concat(userData.enabled2fa ? 'totp' : []);

                if (enabled2fa.includes('totp')) {
                    let err = new Error('TOTP 2FA is already enabled for this user');
                    err.code = 'TotpEnabled';
                    return callback(err);
                }

                let secret = speakeasy.generateSecret({
                    length: 20,
                    name: userData.username
                });

                let seed = secret.base32;
                if (config.totp && config.totp.secret) {
                    try {
                        let cipher = crypto.createCipher(config.totp.cipher || 'aes192', config.totp.secret);
                        seed = '$' + cipher.update(seed, 'utf8', 'hex');
                        seed += cipher.final('hex');
                    } catch (E) {
                        log.error('DB', 'TOTPFAIL cipher failed id=%s error=%s', user, E.message);
                        let err = new Error('Database Error, failed to update user');
                        err.code = 'InternalDatabaseError';
                        return callback(err);
                    }
                }

                return this.users.collection('users').findOneAndUpdate(
                    {
                        _id: user,
                        enabled2fa: { $not: { $eq: 'totp' } }
                    },
                    {
                        $set: {
                            pendingSeed: seed,
                            pendingSeedChanged: new Date()
                        }
                    },
                    { maxTimeMS: consts.DB_MAX_TIME_USERS },
                    (err, result) => {
                        if (err) {
                            log.error('DB', 'UPDATEFAIL id=%s error=%s', user, err.message);
                            err.message = 'Database Error, failed to update user';
                            err.code = 'InternalDatabaseError';
                            return callback(err);
                        }

                        if (!result || !result.value) {
                            return callback(new Error('Could not update user, check if 2FA is not already enabled'));
                        }

                        let otpauth_url = speakeasy.otpauthURL({
                            secret: secret.ascii,
                            label: data.label || userData.username,
                            issuer: data.issuer || 'WildDuck'
                        });

                        QRCode.toDataURL(otpauth_url, (err, dataUrl) => {
                            if (err) {
                                log.error('DB', 'QRFAIL id=%s error=%s', user, err.message);
                                err.message = 'Failed to generate QR code';
                                err.code = 'QRError';
                                return callback(err);
                            }

                            callback(null, {
                                secret: secret.base32,
                                dataUrl
                            });
                        });
                    }
                );
            }
        );
    }

    enableTotp(user, data, callback) {
        this.users.collection('users').findOne(
            {
                _id: user
            },
            {
                projection: {
                    enabled2fa: true,
                    username: true,
                    pendingSeed: true,
                    pendingSeedChanged: true
                },
                maxTimeMS: consts.DB_MAX_TIME_USERS
            },
            (err, userData) => {
                if (err) {
                    log.error('DB', 'LOADFAIL id=%s error=%s', user, err.message);
                    err.message = 'Database Error, failed to fetch user';
                    err.code = 'InternalDatabaseError';
                    return callback(err);
                }
                if (!userData) {
                    let err = new Error('This username does not exist');
                    err.code = 'UserNotFound';
                    return callback(err);
                }

                let enabled2fa = Array.isArray(userData.enabled2fa) ? userData.enabled2fa : [].concat(userData.enabled2fa ? 'totp' : []);

                if (enabled2fa.includes('totp')) {
                    // 2fa not set up
                    let err = new Error('TOTP 2FA is already enabled for this user');
                    err.code = 'TotpEnabled';
                    return callback(err);
                }

                if (!userData.pendingSeed || (userData.pendingSeedChanged && userData.pendingSeedChanged < new Date(Date.now() - TOTP_SETUP_TTL))) {
                    // 2fa not set up
                    let err = new Error('TOTP 2FA is not initialized for this user');
                    err.code = 'TotpDisabled';
                    return callback(err);
                }

                let secret = userData.pendingSeed;
                if (secret.charAt(0) === '$' && config.totp && config.totp.secret) {
                    try {
                        let decipher = crypto.createDecipher(config.totp.cipher || 'aes192', config.totp.secret);
                        secret = decipher.update(secret.substr(1), 'hex', 'utf-8');
                        secret += decipher.final('utf8');
                    } catch (E) {
                        log.error('DB', 'TOTPFAIL decipher failed id=%s error=%s', user, E.message);
                        let err = new Error('Can not use decrypted secret');
                        err.code = 'InternalConfigError';
                        return callback(err);
                    }
                }

                let verified = speakeasy.totp.verify({
                    secret,
                    encoding: 'base32',
                    token: data.token,
                    window: 6
                });

                if (!verified) {
                    return this.logAuthEvent(
                        user,
                        {
                            action: 'enable 2fa totp',
                            result: 'fail',
                            sess: data.sess,
                            ip: data.ip
                        },
                        () => callback(null, false)
                    );
                }

                let update =
                    !userData.enabled2fa || typeof userData.enabled2fa === 'boolean'
                        ? {
                              $set: {
                                  seed: userData.pendingSeed,
                                  pendingSeed: '',
                                  pendingSeedChanged: false,
                                  enabled2fa: ['totp']
                              }
                          }
                        : {
                              $set: {
                                  seed: userData.pendingSeed,
                                  pendingSeed: '',
                                  pendingSeedChanged: false
                              },
                              $addToSet: {
                                  enabled2fa: 'totp'
                              }
                          };

                // token was valid, update user settings
                return this.users.collection('users').findOneAndUpdate(
                    {
                        _id: user,
                        pendingSeed: userData.pendingSeed
                    },
                    update,
                    { maxTimeMS: consts.DB_MAX_TIME_USERS },
                    (err, result) => {
                        if (err) {
                            log.error('DB', 'UPDATEFAIL id=%s error=%s', user, err.message);
                            err.message = 'Database Error, failed to update user';
                            err.code = 'InternalDatabaseError';
                            return callback(err);
                        }

                        if (!result || !result.value) {
                            err = new Error('Failed to set up 2FA. Check if it is not already enabled');
                            err.code = 'TotpEnabled';
                            return callback(err);
                        }

                        return this.logAuthEvent(
                            user,
                            {
                                action: 'enable 2fa totp',
                                result: 'success',
                                sess: data.sess,
                                ip: data.ip
                            },
                            () => callback(null, true)
                        );
                    }
                );
            }
        );
    }

    disableTotp(user, data, callback) {
        this.users.collection('users').findOne(
            {
                _id: user
            },
            {
                projection: {
                    enabled2fa: true,
                    username: true,
                    seed: true
                },
                maxTimeMS: consts.DB_MAX_TIME_USERS
            },
            (err, userData) => {
                if (err) {
                    log.error('DB', 'LOADFAIL id=%s error=%s', user, err.message);
                    err.message = 'Database Error, failed to update user';
                    err.code = 'InternalDatabaseError';
                    return callback(err);
                }
                if (!userData) {
                    let err = new Error('This username does not exist');
                    err.code = 'UserNotFound';
                    return callback(err);
                }

                let enabled2fa = Array.isArray(userData.enabled2fa) ? userData.enabled2fa : [].concat(userData.enabled2fa ? 'totp' : []);

                if (!enabled2fa.includes('totp')) {
                    let err = new Error('Could not update user, check if 2FA TOTP is not already disabled');
                    err.code = 'TotpDisabled';
                    return callback(err);
                }

                let update =
                    !userData.enabled2fa || typeof userData.enabled2fa === 'boolean'
                        ? {
                              $set: {
                                  enabled2fa: [],
                                  seed: '',
                                  pendingSeed: '',
                                  pendingSeedChanged: false
                              }
                          }
                        : {
                              $pull: {
                                  enabled2fa: 'totp'
                              },
                              $set: {
                                  seed: '',
                                  pendingSeed: '',
                                  pendingSeedChanged: false
                              }
                          };

                return this.users.collection('users').findOneAndUpdate(
                    {
                        _id: user
                    },
                    update,
                    { maxTimeMS: consts.DB_MAX_TIME_USERS },
                    (err, result) => {
                        if (err) {
                            log.error('DB', 'UPDATEFAIL id=%s error=%s', user, err.message);
                            err.message = 'Database Error, failed to update user';
                            err.code = 'InternalDatabaseError';
                            return callback(err);
                        }

                        if (!result || !result.value) {
                            let err = new Error('This username does not exist');
                            err.code = 'UserNotFound';
                            return callback(err);
                        }

                        return this.logAuthEvent(
                            user,
                            {
                                action: 'disable 2fa totp',
                                sess: data.sess,
                                ip: data.ip
                            },
                            () => callback(null, true)
                        );
                    }
                );
            }
        );
    }

    checkTotp(user, data, callback) {
        let userRlKey = 'totp:' + user;
        this.rateLimit(userRlKey, data, 0, (err, res) => {
            if (err) {
                err.code = 'InternalDatabaseError';
                return callback(err);
            }
            if (!res.success) {
                return rateLimitResponse(res, callback);
            }

            let authSuccess = (...args) => {
                // clear rate limit counter on success
                this.rateLimitReleaseUser(userRlKey, () => false);
                callback(...args);
            };

            let authFail = (...args) => {
                // increment rate limit counter on failure
                this.rateLimit(userRlKey, data, 1, () => {
                    callback(...args);
                });
            };

            this.users.collection('users').findOne(
                {
                    _id: user
                },
                {
                    projection: {
                        username: true,
                        enabled2fa: true,
                        seed: true
                    },
                    maxTimeMS: consts.DB_MAX_TIME_USERS
                },
                (err, userData) => {
                    if (err) {
                        log.error('DB', 'LOADFAIL id=%s error=%s', user, err.message);
                        err.message = 'Database Error, failed to find user';
                        err.code = 'InternalDatabaseError';
                        return callback(err);
                    }
                    if (!userData) {
                        let err = new Error('This user does not exist');
                        err.code = 'UserNotFound';
                        return callback(err);
                    }

                    let enabled2fa = Array.isArray(userData.enabled2fa) ? userData.enabled2fa : [].concat(userData.enabled2fa ? 'totp' : []);

                    if (!userData.seed || !enabled2fa.includes('totp')) {
                        // 2fa not set up
                        let err = new Error('2FA TOTP is not enabled for this user');
                        err.code = 'TotpDisabled';
                        return callback(err);
                    }

                    let secret = userData.seed;
                    if (userData.seed.charAt(0) === '$' && config.totp && config.totp.secret) {
                        try {
                            let decipher = crypto.createDecipher(config.totp.cipher || 'aes192', config.totp.secret);
                            secret = decipher.update(userData.seed.substr(1), 'hex', 'utf-8');
                            secret += decipher.final('utf8');
                        } catch (E) {
                            log.error('DB', 'TOTPFAIL decipher failed id=%s error=%s', user, E.message);
                            let err = new Error('Can not use decrypted secret');
                            err.code = 'InternalConfigError';
                            return callback(err);
                        }
                    }

                    let verified = speakeasy.totp.verify({
                        secret,
                        encoding: 'base32',
                        token: data.token,
                        window: 6
                    });

                    return this.logAuthEvent(
                        user,
                        {
                            action: 'check 2fa totp',
                            result: verified ? 'success' : 'fail',
                            sess: data.sess,
                            ip: data.ip
                        },
                        () => {
                            if (verified) {
                                authSuccess(null, verified);
                            } else {
                                authFail(null, verified);
                            }
                        }
                    );
                }
            );
        });
    }

    enableCustom2fa(user, data, callback) {
        this.users.collection('users').findOne(
            {
                _id: user
            },
            {
                projection: {
                    enabled2fa: true,
                    username: true
                },
                maxTimeMS: consts.DB_MAX_TIME_USERS
            },
            (err, userData) => {
                if (err) {
                    log.error('DB', 'LOADFAIL id=%s error=%s', user, err.message);
                    err.message = 'Database Error, failed to fetch user';
                    err.code = 'InternalDatabaseError';
                    return callback(err);
                }
                if (!userData) {
                    let err = new Error('This username does not exist');
                    err.code = 'UserNotFound';
                    return callback(err);
                }

                // previous versions used {enabled2fa: true} for TOTP based 2FA
                let enabled2fa = Array.isArray(userData.enabled2fa) ? userData.enabled2fa : [].concat(userData.enabled2fa ? 'totp' : []);

                if (enabled2fa.includes('custom')) {
                    // 2fa not set up
                    let err = new Error('Custom 2FA is already enabled for this user');
                    err.code = 'CustomEnabled';
                    return callback(err);
                }

                let update =
                    !userData.enabled2fa || typeof userData.enabled2fa === 'boolean'
                        ? {
                              $set: {
                                  enabled2fa: ['custom'].concat(userData.enabled2fa ? 'totp' : [])
                              }
                          }
                        : {
                              $addToSet: {
                                  enabled2fa: 'custom'
                              }
                          };

                // update user settings
                return this.users.collection('users').findOneAndUpdate(
                    {
                        _id: user
                    },
                    update,
                    { maxTimeMS: consts.DB_MAX_TIME_USERS },
                    (err, result) => {
                        if (err) {
                            log.error('DB', 'UPDATEFAIL id=%s error=%s', user, err.message);
                            err.message = 'Database Error, failed to update user';
                            err.code = 'InternalDatabaseError';
                            return callback(err);
                        }

                        if (!result || !result.value) {
                            let err = new Error('This username does not exist');
                            err.code = 'UserNotFound';
                            return callback(err);
                        }

                        return this.logAuthEvent(
                            user,
                            {
                                action: 'enable 2fa custom',
                                result: 'success',
                                sess: data.sess,
                                ip: data.ip
                            },
                            () => callback(null, true)
                        );
                    }
                );
            }
        );
    }

    disableCustom2fa(user, data, callback) {
        this.users.collection('users').findOne(
            {
                _id: user
            },
            {
                projection: {
                    enabled2fa: true,
                    username: true
                },
                maxTimeMS: consts.DB_MAX_TIME_USERS
            },
            (err, userData) => {
                if (err) {
                    log.error('DB', 'LOADFAIL id=%s error=%s', user, err.message);
                    err.message = 'Database Error, failed to update user';
                    err.code = 'InternalDatabaseError';
                    return callback(err);
                }
                if (!userData) {
                    let err = new Error('This username does not exist');
                    err.code = 'UserNotFound';
                    return callback(err);
                }

                if (!Array.isArray(userData.enabled2fa) || !userData.enabled2fa.includes('custom')) {
                    let err = new Error('Could not update user, check if custom 2FA is not already disabled');
                    err.code = 'CustomDisabled';
                    return callback(err);
                }

                let update = {
                    $pull: {
                        enabled2fa: 'custom'
                    }
                };

                return this.users.collection('users').findOneAndUpdate(
                    {
                        _id: user
                    },
                    update,
                    {
                        maxTimeMS: consts.DB_MAX_TIME_USERS
                    },
                    (err, result) => {
                        if (err) {
                            log.error('DB', 'UPDATEFAIL id=%s error=%s', user, err.message);
                            err.message = 'Database Error, failed to update user';
                            err.code = 'InternalDatabaseError';
                            return callback(err);
                        }

                        if (!result || !result.value) {
                            let err = new Error('This username does not exist');
                            err.code = 'UserNotFound';
                            return callback(err);
                        }

                        return this.logAuthEvent(
                            user,
                            {
                                action: 'disable 2fa custom',
                                sess: data.sess,
                                ip: data.ip
                            },
                            () => callback(null, true)
                        );
                    }
                );
            }
        );
    }

    setupU2f(user, data, callback) {
        let registrationRequest;
        try {
            registrationRequest = u2f.request(data.appId || config.u2f.appId);
        } catch (E) {
            log.error('U2F', 'U2FFAIL request id=%s error=%s', user, E.message);
        }

        if (!registrationRequest) {
            return callback(null, false);
        }

        this.users.collection('users').findOne(
            {
                _id: user
            },
            {
                projection: {
                    username: true,
                    enabled2fa: true,
                    seed: true
                },
                maxTimeMS: consts.DB_MAX_TIME_USERS
            },
            (err, userData) => {
                if (err) {
                    log.error('DB', 'UPDATEFAIL id=%s error=%s', user, err.message);
                    err.message = 'Database Error, failed to check user';
                    err.code = 'InternalDatabaseError';
                    return callback(err);
                }

                if (!userData) {
                    err = new Error('Could not find user data');
                    err.code = 'UserNotFound';
                    return callback(err);
                }

                let enabled2fa = Array.isArray(userData.enabled2fa) ? userData.enabled2fa : [].concat(userData.enabled2fa ? 'totp' : []);

                if (enabled2fa.includes('u2f')) {
                    return callback(new Error('U2F 2FA is already enabled for this user'));
                }

                // store registration request to Redis
                this.redis
                    .multi()
                    .set('u2f:req:' + user, JSON.stringify(registrationRequest))
                    .expire('u2f:req:' + user, 1 * 3600)
                    .exec((err, results) => {
                        if ((!err && !results) || !results[0]) {
                            err = new Error('Invalid DB response');
                        } else if (!err && results && results[0] && results[0][0]) {
                            err = results[0][0];
                        }
                        if (err) {
                            err.code = 'InternalDatabaseError';
                            return callback(err);
                        }

                        callback(null, registrationRequest);
                    });
            }
        );
    }

    enableU2f(user, data, callback) {
        this.redis
            .multi()
            .get('u2f:req:' + user)
            .del('u2f:req:' + user)
            .exec((err, results) => {
                if ((!err && !results) || !results[0]) {
                    err = new Error('Invalid DB response');
                } else if (!err && results && results[0] && results[0][0]) {
                    err = results[0][0];
                }
                if (err) {
                    err.code = 'InternalDatabaseError';
                    return callback(err);
                }

                let registrationRequest = results[0][1];

                if (!registrationRequest) {
                    let err = new Error('U2F 2FA is not initialized for this user');
                    err.code = 'U2fDisabled';
                    return callback(err);
                }
                try {
                    registrationRequest = JSON.parse(registrationRequest);
                } catch (E) {
                    return callback(new Error('Invalid 2FA data stored'));
                }

                let registrationResponse = {};
                Object.keys(data || {}).forEach(key => {
                    if (['clientData', 'registrationData', 'version', 'challenge'].includes(key)) {
                        registrationResponse[key] = data[key];
                    }
                });

                let result;
                try {
                    result = u2f.checkRegistration(registrationRequest, registrationResponse);
                } catch (E) {
                    log.error('U2F', 'U2FFAIL checkRegistration id=%s error=%s', user, E.message);
                }

                if (!result || !result.successful) {
                    return callback(new Error((result && result.errorMessage) || 'Failed to validate U2F response'));
                }

                this.users.collection('users').findOne(
                    {
                        _id: user
                    },
                    {
                        projection: {
                            enabled2fa: true,
                            username: true,
                            u2f: true
                        },
                        maxTimeMS: consts.DB_MAX_TIME_USERS
                    },
                    (err, userData) => {
                        if (err) {
                            log.error('DB', 'LOADFAIL id=%s error=%s', user, err.message);
                            err.message = 'Database Error, failed to fetch user';
                            err.code = 'InternalDatabaseError';
                            return callback(err);
                        }
                        if (!userData) {
                            let err = new Error('This username does not exist');
                            err.code = 'UserNotFound';
                            return callback(err);
                        }

                        let enabled2fa = Array.isArray(userData.enabled2fa) ? userData.enabled2fa : [].concat(userData.enabled2fa ? 'totp' : []);

                        if (enabled2fa.includes('u2f')) {
                            // 2fa not set up
                            let err = new Error('U2F 2FA is already enabled for this user');
                            err.code = 'U2fEnabled';
                            return callback(err);
                        }

                        let curDate = new Date();
                        let update =
                            !userData.enabled2fa || typeof userData.enabled2fa === 'boolean'
                                ? {
                                      $set: {
                                          enabled2fa: ['u2f'],
                                          u2f: {
                                              keyHandle: result.keyHandle,
                                              pubKey: result.publicKey,
                                              cert: result.certificate,
                                              date: curDate
                                          }
                                      }
                                  }
                                : {
                                      $addToSet: {
                                          enabled2fa: 'u2f'
                                      },
                                      $set: {
                                          u2f: {
                                              keyHandle: result.keyHandle,
                                              pubKey: result.publicKey,
                                              cert: result.certificate,
                                              date: curDate
                                          }
                                      }
                                  };

                        return this.users.collection('users').findOneAndUpdate(
                            {
                                _id: user
                            },
                            update,
                            { maxTimeMS: consts.DB_MAX_TIME_USERS },
                            (err, result) => {
                                if (err) {
                                    log.error('DB', 'UPDATEFAIL id=%s error=%s', user, err.message);
                                    err.message = 'Database Error, failed to update user';
                                    err.code = 'InternalDatabaseError';
                                    return callback(err);
                                }

                                if (!result || !result.value) {
                                    err = new Error('Failed to set up 2FA. User not found');
                                    err.code = 'UserNotFound';
                                    return callback(err);
                                }

                                return this.logAuthEvent(
                                    user,
                                    {
                                        action: 'enable 2fa u2f',
                                        result: 'success',
                                        sess: data.sess,
                                        ip: data.ip
                                    },
                                    () => callback(null, true)
                                );
                            }
                        );
                    }
                );
            });
    }

    disableU2f(user, data, callback) {
        this.users.collection('users').findOne(
            {
                _id: user
            },
            {
                projection: {
                    enabled2fa: true,
                    username: true,
                    u2f: true
                },
                maxTimeMS: consts.DB_MAX_TIME_USERS
            },
            (err, userData) => {
                if (err) {
                    log.error('DB', 'LOADFAIL id=%s error=%s', user, err.message);
                    err.message = 'Database Error, failed to update user';
                    err.code = 'InternalDatabaseError';
                    return callback(err);
                }
                if (!userData) {
                    let err = new Error('This username does not exist');
                    err.code = 'UserNotFound';
                    return callback(err);
                }

                let enabled2fa = Array.isArray(userData.enabled2fa) ? userData.enabled2fa : [].concat(userData.enabled2fa ? 'totp' : []);

                if (!enabled2fa.includes('u2f')) {
                    return callback(new Error('Could not update user, check if U2F 2FA is not already disabled'));
                }

                let curDate = new Date();
                let update =
                    !userData.enabled2fa || typeof userData.enabled2fa === 'boolean'
                        ? {
                              $set: {
                                  enabled2fa: [],
                                  u2f: {
                                      keyHandle: '',
                                      pubKey: '',
                                      cert: '',
                                      date: curDate
                                  }
                              }
                          }
                        : {
                              $pull: {
                                  enabled2fa: 'u2f'
                              },
                              $set: {
                                  u2f: {
                                      keyHandle: '',
                                      pubKey: '',
                                      cert: '',
                                      date: curDate
                                  }
                              }
                          };

                return this.users.collection('users').findOneAndUpdate(
                    {
                        _id: user
                    },
                    update,
                    {
                        maxTimeMS: consts.DB_MAX_TIME_USERS
                    },
                    (err, result) => {
                        if (err) {
                            log.error('DB', 'UPDATEFAIL id=%s error=%s', user, err.message);
                            err.message = 'Database Error, failed to update user';
                            err.code = 'InternalDatabaseError';
                            return callback(err);
                        }

                        if (!result || !result.value) {
                            err = new Error('Could not update user, check if 2FA is not already disabled');
                            err.code = 'UserNotFound';
                            return callback(err);
                        }

                        return this.logAuthEvent(
                            user,
                            {
                                action: 'disable 2fa u2f',
                                sess: data.sess,
                                ip: data.ip
                            },
                            () => callback(null, true)
                        );
                    }
                );
            }
        );
    }

    startU2f(user, data, callback) {
        this.users.collection('users').findOne(
            {
                _id: user
            },
            {
                projection: {
                    enabled2fa: true,
                    username: true,
                    u2f: true
                },
                maxTimeMS: consts.DB_MAX_TIME_USERS
            },
            (err, userData) => {
                if (err) {
                    log.error('DB', 'LOADFAIL id=%s error=%s', user, err.message);
                    err.message = 'Database Error, failed to find user';
                    err.code = 'InternalDatabaseError';
                    return callback(err);
                }
                if (!userData) {
                    let err = new Error('This user does not exist');
                    err.code = 'UserNotFound';
                    return callback(err);
                }

                let enabled2fa = Array.isArray(userData.enabled2fa) ? userData.enabled2fa : [].concat(userData.enabled2fa ? 'totp' : []);

                if (!enabled2fa.includes('u2f') || !userData.u2f || !userData.u2f.keyHandle) {
                    // 2fa not set up
                    let err = new Error('2FA U2F is not enabled for this user');
                    err.code = 'U2fDisabled';
                    return callback(err);
                }

                this.generateU2fAuthRequest(user, userData.u2f.keyHandle, data.appId, (err, authRequest) => {
                    if (err) {
                        return callback(err);
                    }
                    if (!authRequest) {
                        return callback(null, false);
                    }
                    callback(null, authRequest);
                });
            }
        );
    }

    checkU2f(user, data, callback) {
        this.users.collection('users').findOne(
            {
                _id: user
            },
            {
                projection: {
                    enabled2fa: true,
                    username: true,
                    u2f: true
                },
                maxTimeMS: consts.DB_MAX_TIME_USERS
            },
            (err, userData) => {
                if (err) {
                    log.error('DB', 'LOADFAIL id=%s error=%s', user, err.message);
                    err.message = 'Database Error, failed to find user';
                    err.code = 'InternalDatabaseError';
                    return callback(err);
                }
                if (!userData) {
                    let err = new Error('This user does not exist');
                    err.code = 'UserNotFound';
                    return callback(err);
                }

                let enabled2fa = Array.isArray(userData.enabled2fa) ? userData.enabled2fa : [].concat(userData.enabled2fa ? 'totp' : []);

                if (!enabled2fa.includes('u2f') || !userData.u2f || !userData.u2f.keyHandle) {
                    // 2fa not set up
                    let err = new Error('2FA U2F is not enabled for this user');
                    err.code = 'U2fDisabled';
                    return callback(err);
                }

                this.redis
                    .multi()
                    .get('u2f:auth:' + user)
                    .del('u2f:auth:' + user)
                    .exec((err, results) => {
                        if ((!err && !results) || !results[0]) {
                            err = new Error('Invalid DB response');
                        } else if (!err && results && results[0] && results[0][0]) {
                            err = results[0][0];
                        }
                        if (err) {
                            err.code = 'InternalDatabaseError';
                            return callback(err);
                        }

                        let authRequest = results[0][1];

                        if (!authRequest) {
                            return callback(null, false);
                        }
                        try {
                            authRequest = JSON.parse(authRequest);
                        } catch (E) {
                            return callback(null, false);
                        }

                        let authResponse = {};
                        Object.keys(data || {}).forEach(key => {
                            if (['clientData', 'signatureData'].includes(key)) {
                                authResponse[key] = data[key];
                            }
                        });

                        let result;
                        try {
                            result = u2f.checkSignature(authRequest, authResponse, userData.u2f.pubKey);
                        } catch (E) {
                            // ignore
                            log.error('U2F', 'U2FFAIL checkSignature id=%s error=%s', user, E.message);
                        }

                        let verified = result && result.successful;

                        return this.logAuthEvent(
                            user,
                            {
                                action: 'check 2fa u2f',
                                result: verified ? 'success' : 'fail',
                                sess: data.sess,
                                ip: data.ip
                            },
                            () => {
                                callback(null, verified);
                            }
                        );
                    });
            }
        );
    }

    disable2fa(user, data, callback) {
        this.users.collection('users').findOneAndUpdate(
            {
                _id: user
            },
            {
                $set: {
                    enabled2fa: [],
                    seed: '',
                    pendingSeed: '',
                    pendingSeedChanged: false,
                    u2f: {
                        keyHandle: '',
                        pubKey: '',
                        cert: '',
                        date: new Date()
                    }
                }
            },
            {
                maxTimeMS: consts.DB_MAX_TIME_USERS
            },
            (err, result) => {
                if (err) {
                    log.error('DB', 'UPDATEFAIL id=%s error=%s', user, err.message);
                    err.message = 'Database Error, failed to update user';
                    err.code = 'InternalDatabaseError';
                    return callback(err);
                }

                if (!result || !result.value) {
                    let err = new Error('Could not update user, check if 2FA is not already disabled');
                    err.code = 'U2fDisabled';
                    return callback(err);
                }

                return this.logAuthEvent(
                    user,
                    {
                        action: 'disable 2fa',
                        sess: data.sess,
                        ip: data.ip
                    },
                    () => callback(null, true)
                );
            }
        );
    }

    update(user, data, callback) {
        let $set = {};
        let updates = false;
        let passwordChanged = false;

        // if some of the counter keys are modified, then reset the according value in Redis
        let resetKeys = new Map([
            ['recipients', 'wdr'],
            ['forwards', 'wdf'],
            ['imapMaxUpload', 'iup'],
            ['imapMaxDownload', 'idw'],
            ['pop3MaxDownload', 'pdw'],
            ['receivedMax', 'rl:rcpt']
        ]);
        let flushKeys = [];
        let flushHKeys = [];

        Object.keys(data).forEach(key => {
            if (['user', 'existingPassword', 'hashedPassword', 'allowUnsafe', 'ip', 'sess'].includes(key)) {
                return;
            }

            if (resetKeys.has(key)) {
                flushKeys.push(resetKeys.get(key) + ':' + user);
            }
            if (key === 'imapMaxConnections') {
                flushHKeys.push({ key: 'lim:imap', value: user.toString() });
            }

            if (key === 'password') {
                if (!data[key]) {
                    // removes current password (if set)
                    $set.password = '';
                } else {
                    $set.password = data[key]; // hashed below
                }

                $set.tempPassword = false;
                $set.passwordChange = new Date();
                passwordChanged = true;
                return;
            }

            if (key === 'disable2fa') {
                if (data.disable2fa) {
                    $set.enabled2fa = [];
                    $set.seed = '';
                    $set.pendingSeed = '';
                    $set.pendingSeedChanged = false;
                    $set.u2f = {
                        keyHandle: '',
                        pubKey: '',
                        cert: '',
                        date: new Date()
                    };
                }
                updates = true;
                return;
            }

            if (key === 'spamLevel') {
                // spamLevel is from 0 (everything is spam) to 100 (accept everything)
                let spamLevel = !isNaN(data.spamLevel) ? Number(data.spamLevel) : 50;
                if (spamLevel < 0) {
                    spamLevel = 0;
                }
                if (spamLevel > 100) {
                    spamLevel = 100;
                }
                $set.spamLevel = data.spamLevel;
                updates = true;
                return;
            }

            if (key === 'disabledScopes') {
                let allowedScopes = [...consts.SCOPES];
                let scopeSet = new Set();
                let disabledScopes = [].concat(data.disabledScopes || []);
                disabledScopes.forEach(scope => {
                    scope = scope.toLowerCase().trim();
                    if (allowedScopes.includes(scope)) {
                        scopeSet.add(scope);
                    }
                });
                $set.disabledScopes = Array.from(scopeSet).sort((a, b) => a.localeCompare(b));
                updates = true;
                return;
            }

            $set[key] = data[key];
            updates = true;
        });

        if ($set.username) {
            $set.unameview = tools.uview($set.username);
        }

        if (!updates && !passwordChanged) {
            return callback(new Error('Nothing was updated'));
        }

        let hashPassword = done => {
            if (!$set.password) {
                return done();
            }

            if (data.hashedPassword) {
                // try if the bcrypt library can handle it?
                return hashes.compare('whatever', $set.password, err => {
                    if (err) {
                        return done(err);
                    }
                    // did not throw, so probably OK, no need to update `$set.password`
                    return done();
                });
            }

            hashes.hash($set.password, (err, hash) => {
                if (err) {
                    return done(err);
                }
                $set.password = hash;
                done();
            });
        };

        hashPassword(err => {
            if (err) {
                log.error('DB', 'HASHFAIL user.update id=%s error=%s', data.username, err.message);
                err.code = 'HashError';
                return callback(err);
            }

            let verifyExistingPassword = next => {
                this.users.collection('users').findOne(
                    { _id: user },
                    {
                        projection: {
                            password: true,
                            oldPasswords: true
                        },
                        maxTimeMS: consts.DB_MAX_TIME_USERS
                    },
                    (err, userData) => {
                        if (err) {
                            log.error('DB', 'UPDATEFAIL id=%s error=%s', user, err.message);
                            err.message = 'Database Error, failed to find user';
                            err.code = 'InternalDatabaseError';
                            return callback(err);
                        }

                        if (!userData) {
                            log.error('DB', 'UPDATEFAIL id=%s error=%s', user, 'User was not found');
                            err = new Error('User was not found');
                            err.code = 'UserNotFound';
                            return callback(err);
                        }

                        // push current password to old passwords list on password change (and not temporary password)
                        if ($set.password && userData && userData.password) {
                            let oldPasswords = [].concat(userData.oldPasswords || []);
                            oldPasswords.push({
                                date: new Date(),
                                hash: userData.password
                            });
                            $set.oldPasswords = oldPasswords;
                        }

                        if (!data.existingPassword) {
                            return next();
                        }

                        if (!userData.password) {
                            return next();
                        }

                        hashes.compare(data.existingPassword, userData.password, (err, success) => {
                            if (err) {
                                log.error('DB', 'HASHFAIL user.update id=%s error=%s', data.username, err.message);
                                err.code = err.code || 'HashError';
                                return callback(err);
                            }

                            if (success) {
                                return next();
                            }

                            return this.logAuthEvent(
                                user,
                                {
                                    action: 'password change',
                                    result: 'fail',
                                    sess: data.sess,
                                    ip: data.ip
                                },
                                () => callback(new Error('Password verification failed'))
                            );
                        });
                    }
                );
            };

            verifyExistingPassword(() => {
                this.users.collection('users').findOneAndUpdate(
                    {
                        _id: user
                    },
                    {
                        $set
                    },
                    {
                        returnOriginal: false,
                        maxTimeMS: consts.DB_MAX_TIME_USERS
                    },
                    (err, result) => {
                        if (err) {
                            log.error('DB', 'UPDATEFAIL id=%s error=%s', user, err.message);
                            err.message = 'Database Error, failed to update user';
                            err.code = 'InternalDatabaseError';
                            return callback(err);
                        }

                        if (!result || !result.value) {
                            log.error('DB', 'UPDATEFAIL id=%s error=%s', user, 'User was not found');
                            err = new Error('user was not found');
                            err.code = 'UserNotFound';
                            return callback(err);
                        }

                        // check if we need to reset any ttl counters
                        if (flushKeys.length || flushHKeys.length) {
                            let flushreq = this.redis.multi();

                            flushKeys.forEach(key => {
                                flushreq = flushreq.del(key);
                            });

                            flushHKeys.forEach(entry => {
                                flushreq = flushreq.hdel(entry.key, entry.value);
                            });

                            // just call the operations and hope for the best, no problems if fails
                            flushreq.exec(() => false);
                        }

                        this.userCache.flush(user, () => false);

                        if (passwordChanged) {
                            return this.logAuthEvent(
                                user,
                                {
                                    action: 'password change',
                                    result: 'success',
                                    sess: data.sess,
                                    ip: data.ip
                                },
                                () => callback(null, true)
                            );
                        } else {
                            return callback(null, true);
                        }
                    }
                );
            });
        });
    }

    getMailboxes(language, defaults) {
        defaults = defaults || {};

        let lcode = (language || '')
            .toLowerCase()
            .split('_')
            .shift();

        let translation = lcode && mailboxTranslations.hasOwnProperty(lcode) ? mailboxTranslations[lcode] : mailboxTranslations.en;

        let defaultMailboxes = [
            {
                path: 'INBOX'
            },
            {
                specialUse: '\\Sent'
            },
            {
                specialUse: '\\Trash'
            },
            {
                specialUse: '\\Drafts'
            },
            {
                specialUse: '\\Junk'
            }
        ];

        let uidValidity = Math.floor(Date.now() / 1000);

        return defaultMailboxes.map(mailbox => ({
            path: mailbox.path === 'INBOX' ? 'INBOX' : defaults[mailbox.specialUse] || translation[mailbox.specialUse || mailbox.path] || mailbox.path,
            specialUse: mailbox.specialUse,
            uidValidity,
            uidNext: 1,
            modifyIndex: 0,
            subscribed: true,
            flags: []
        }));
    }

    async logAuthEvent(user, entry) {
        // only log auth events if we have a valid user id and logging is not disabled
        if (!user || !tools.isId(user) || this.authlogExpireDays === false) {
            return false;
        }

        let now = new Date();

        entry.user = typeof user === 'string' ? new ObjectID(user) : user;
        entry.action = entry.action || 'authentication';
        entry.created = now;

        if (typeof this.authlogExpireDays === 'number' && this.authlogExpireDays !== 0) {
            // this entry expires in set days
            entry.expires = new Date(Date.now() + Math.abs(this.authlogExpireDays) * 24 * 3600 * 1000);
        }

        // key is for merging similar events
        entry.key = crypto
            .createHash('md5')
            .update([entry.protocol, entry.ip, entry.action, entry.result].map(v => (v || '').toString()).join('^'))
            .digest();

        let r = await this.users.collection('authlog').findOneAndUpdate(
            {
                user: entry.user,
                created: {
                    // merge similar events into buckets of time
                    $gte: new Date(Date.now() - consts.AUTHLOG_BUCKET)
                },
                // events are merged based on this key
                key: entry.key
            },
            {
                $setOnInsert: entry,
                $inc: {
                    events: 1
                },
                $set: {
                    last: now
                }
            },
            {
                upsert: true,
                projection: { _id: true },
                returnOriginal: false,
                maxTimeMS: consts.DB_MAX_TIME_USERS
            }
        );

        return r && r.value && r.value._id;
    }

    logout(user, reason, callback) {
        // register this address as the default address for that user
        return this.users.collection('users').findOne(
            {
                _id: new ObjectID(user)
            },
            {
                projection: {
                    _id: true
                },
                maxTimeMS: consts.DB_MAX_TIME_USERS
            },
            (err, userData) => {
                if (err) {
                    log.error('DB', 'DBFAIL logout id=%s error=%s', user, err.message);
                    err.message = 'Database Error, failed to find user';
                    err.code = 'InternalDatabaseError';
                    return callback(err);
                }
                if (!userData) {
                    err = new Error('User not found');
                    err.code = 'UserNotFound';
                    return callback(err);
                }

                if (!this.messageHandler || !this.messageHandler.notifier) {
                    return callback(null, false);
                }

                this.messageHandler.notifier.fire(userData._id, {
                    command: 'LOGOUT',
                    reason
                });
                return callback(null, true);
            }
        );
    }

    // This method deletes non expireing records from database
    delete(user, meta, callback) {
        meta = meta || {};

        // clear limits in Redis
        this.redis.del('limits:' + user, () => false);

        let tryCount = 0;
        let tryDelete = err => {
            if (tryCount++ > 10) {
                return callback(err);
            }

            this.users.collection('addresses').deleteMany({ user }, err => {
                if (err) {
                    log.error('USERDEL', 'Failed to delete addresses for id=%s error=%s', user, err.message);
                    err.code = 'InternalDatabaseError';
                    if (tryCount > 4) {
                        return setTimeout(() => tryDelete(err), 100);
                    }
                }

                this.users.collection('users').deleteOne({ _id: user }, err => {
                    if (err) {
                        log.error('USERDEL', 'Failed to delete user id=%s error=%s', user, err.message);
                        err.code = 'InternalDatabaseError';
                        return setTimeout(() => tryDelete(err), 100);
                    }

                    // set up a task to delete user messages
                    let now = new Date();
                    this.database.collection('tasks').insertOne(
                        {
                            task: 'user-delete',
                            locked: false,
                            lockedUntil: now,
                            created: now,
                            status: 'queued',
                            user
                        },
                        () =>
                            this.logAuthEvent(
                                user,
                                {
                                    action: 'delete user',
                                    result: 'success',
                                    sess: meta.session,
                                    ip: meta.ip
                                },
                                () => callback(null, true)
                            )

                    );
                });
            });
        };
        setImmediate(tryDelete);
    }

<<<<<<< HEAD
    // returns a query to find an user based on address or username
    async checkAddress(username) {
=======
    // returns a query to find a user based on address or username
    checkAddress(username, callback) {
>>>>>>> 24f77eca
        if (username.indexOf('@') < 0) {
            // not formatted as an address, assume regular username
            return {
                unameview: tools.uview(username)
            };
        }

        let addressData = await this.asyncResolveAddress(username, {
            wildcard: false,
            projection: {
                user: true
            }
        });

        if (addressData && !addressData.user) {
            // found a non-user address
            return false;
        }

        if (!addressData) {
            // fall back to username formatted as an address
            return {
                unameview: tools.normalizeAddress(username, false, {
                    removeLabel: true,
                    removeDots: true
                })
            };
        }

        return {
            _id: addressData.user
        };
    }

    async generateAuthToken(user) {
        let accessToken = crypto.randomBytes(20).toString('hex');
        let tokenHash = crypto
            .createHash('sha256')
            .update(accessToken)
            .digest('hex');
        let key = 'tn:token:' + tokenHash;
        let ttl = config.api.accessControl.tokenTTL || consts.ACCESS_TOKEN_DEFAULT_TTL;

        let tokenData = {
            user: user.toString(),
            role: 'user',
            created: Date.now(),
            ttl,
            // signature
            s: crypto
                .createHmac('sha256', config.api.accessControl.secret)
                .update(
                    JSON.stringify({
                        token: accessToken,
                        user: user.toString(),
                        role: 'user'
                    })
                )
                .digest('hex')
        };

        await this.redis
            .multi()
            .hmset(key, tokenData)
            .expire(key, ttl)
            .exec();

        return accessToken;
    }
}

function rateLimitResponse(res) {
    let err = new Error('Authentication was rate limited. Check again in ' + res.ttl + ' seconds');
    err.response = 'NO';
    err.code = 'RateLimitedError';
    return err;
}

// high collision hash function
function getStringSelector(str) {
    let hash = crypto
        .createHash('sha1')
        .update(str)
        .digest();
    let sum = 0;
    for (let i = 0, len = hash.length; i < len; i++) {
        sum += hash[i];
    }
    return (sum % 32).toString(16);
}

module.exports = UserHandler;<|MERGE_RESOLUTION|>--- conflicted
+++ resolved
@@ -3254,13 +3254,8 @@
         setImmediate(tryDelete);
     }
 
-<<<<<<< HEAD
-    // returns a query to find an user based on address or username
+    // returns a query to find a user based on address or username
     async checkAddress(username) {
-=======
-    // returns a query to find a user based on address or username
-    checkAddress(username, callback) {
->>>>>>> 24f77eca
         if (username.indexOf('@') < 0) {
             // not formatted as an address, assume regular username
             return {
