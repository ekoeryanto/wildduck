'use strict';

const config = require('wild-config');
const log = require('npmlog');
const libmime = require('libmime');
const Joi = require('joi');
const MongoPaging = require('mongo-cursor-pagination');
const addressparser = require('nodemailer/lib/addressparser');
const MailComposer = require('nodemailer/lib/mail-composer');
const { htmlToText } = require('html-to-text');
const ObjectId = require('mongodb').ObjectId;
const tools = require('../tools');
const consts = require('../consts');
const libbase64 = require('libbase64');
const libqp = require('libqp');
const forward = require('../forward');
const Maildropper = require('../maildropper');
const util = require('util');
const roles = require('../roles');
const { nextPageCursorSchema, previousPageCursorSchema, pageNrSchema, sessSchema, sessIPSchema, booleanSchema, metaDataSchema } = require('../schemas');
const { preprocessAttachments } = require('../data-url');
const TaskHandler = require('../task-handler');
const prepareSearchFilter = require('../prepare-search-filter');
const { getMongoDBQuery /*, getElasticSearchQuery*/ } = require('../search-query');
//const { getClient } = require('../elasticsearch');

const BimiHandler = require('../bimi-handler');
const { Address, AddressOptionalNameArray, Header, Attachment, ReferenceWithAttachments, Bimi } = require('../schemas/request/messages-schemas');

module.exports = (db, server, messageHandler, userHandler, storageHandler, settingsHandler) => {
    let maildrop = new Maildropper({
        db,
        zone: config.sender.zone,
        collection: config.sender.collection,
        gfs: config.sender.gfs,
        loopSecret: config.sender.loopSecret
    });

    const bimiHandler = BimiHandler.create({
        database: db.database,
        loggelf: message => server.loggelf(message)
    });

    const taskHandler = new TaskHandler({ database: db.database });

    const putMessage = util.promisify(messageHandler.put.bind(messageHandler));
    const updateMessage = util.promisify(messageHandler.update.bind(messageHandler));

    const encryptMessage = util.promisify(messageHandler.encryptMessage.bind(messageHandler));

    const getMailboxCounter = util.promisify(tools.getMailboxCounter);
    const asyncForward = util.promisify(forward);

    const addMessage = util.promisify((...args) => {
        let callback = args.pop();
        messageHandler.add(...args, (err, status, data) => {
            if (err) {
                return callback(err);
            }
            return callback(null, { status, data });
        });
    });

    const moveMessage = util.promisify((...args) => {
        let callback = args.pop();
        messageHandler.move(...args, (err, result, info) => {
            if (err) {
                return callback(err);
            }
            return callback(null, { result, info });
        });
    });

    const addThreadCountersToMessageList = async (user, list) => {
        const threadIdsToCount = list.map(message => message.thread);
        const threadCounts = await db.database
            .collection('messages')
            .aggregate([
                {
                    $match: {
                        user: new ObjectId(user),
                        thread: { $in: threadIdsToCount }
                    }
                },
                {
                    $group: {
                        _id: '$thread',
                        count: {
                            $sum: 1
                        }
                    }
                }
            ])
            .toArray();

        return list.map(message => {
            const matchingThreadCount = threadCounts.find(thread => thread._id.toString() === message.thread.toString());
            message.threadMessageCount = matchingThreadCount ? matchingThreadCount.count : undefined;
            return message;
        });
    };

    const applyBimiToListing = async messages => {
        let bimiList = new Set();
        for (let messageData of messages) {
            if (
                messageData.verificationResults &&
                messageData.verificationResults.bimi &&
                typeof messageData.verificationResults.bimi.toHexString === 'function'
            ) {
                let bimiId = messageData.verificationResults.bimi.toString();
                bimiList.add(bimiId);
            }
        }

        if (bimiList.size) {
            try {
                let bimiEntries = await db.database
                    .collection('bimi')
                    .find({ _id: { $in: Array.from(bimiList).map(id => new ObjectId(id)) } })
                    .toArray();

                for (let messageData of messages) {
                    if (messageData.verificationResults && messageData.verificationResults.bimi) {
                        let bimiData = bimiEntries.find(entry => entry._id.equals(messageData.verificationResults.bimi));
                        if (bimiData?.content && !bimiData?.error) {
                            messageData.bimi = {
                                certified: bimiData.type === 'authority',
                                url: bimiData.url,
                                image: `data:image/svg+xml;base64,${bimiData.content.toString('base64')}`
                            };
                        }
                        delete messageData.verificationResults.bimi;
                    }
                }
            } catch (err) {
                log.error('BIMI', 'messages=%s error=%s', Array.from(bimiList).join(','), err.message);
            }
        }
    };

    const putMessageHandler = async (req, res) => {
        res.charSet('utf-8');

        const schema = Joi.object().keys({
            user: Joi.string().hex().lowercase().length(24).required(),
            mailbox: Joi.string().hex().lowercase().length(24).required(),
            moveTo: Joi.string().hex().lowercase().length(24),

            message: Joi.string()
                .regex(/^\d+(,\d+)*$|^\d+:(\d+|\*)$/i)
                .required(),

            seen: booleanSchema,
            deleted: booleanSchema,
            flagged: booleanSchema,
            draft: booleanSchema,
            expires: Joi.alternatives().try(Joi.date(), booleanSchema.allow(false)),
            metaData: metaDataSchema.label('metaData'),

            sess: sessSchema,
            ip: sessIPSchema
        });

        const result = schema.validate(req.params, {
            abortEarly: false,
            convert: true
        });

        if (result.error) {
            res.status(400);
            return res.json({
                error: result.error.message,
                code: 'InputValidationError',
                details: tools.validationErrors(result)
            });
        }

        if (result.value.metaData) {
            if (typeof result.value.metaData === 'object') {
                try {
                    result.value.metaData = JSON.stringify(result.value.metaData);
                } catch (err) {
                    res.status(400);
                    return res.json({
                        error: 'metaData value must be serializable to JSON',
                        code: 'InputValidationError'
                    });
                }
            } else {
                try {
                    let value = JSON.parse(result.value.metaData);
                    if (!value || typeof value !== 'object') {
                        throw new Error('Not an object');
                    }
                } catch (err) {
                    res.status(400);
                    return res.json({
                        error: 'metaData value must be valid JSON object string',
                        code: 'InputValidationError'
                    });
                }
            }
        }

        // permissions check
        if (req.user && req.user === result.value.user) {
            req.validate(roles.can(req.role).updateOwn('messages'));
        } else {
            req.validate(roles.can(req.role).updateAny('messages'));
        }

        let user = new ObjectId(result.value.user);
        let mailbox = new ObjectId(result.value.mailbox);
        let moveTo = result.value.moveTo ? new ObjectId(result.value.moveTo) : false;
        let message = result.value.message;

        let messageQuery;

        if (/^\d+$/.test(message)) {
            messageQuery = Number(message);
        } else if (/^\d+(,\d+)*$/.test(message)) {
            messageQuery = {
                $in: message
                    .split(',')
                    .map(uid => Number(uid))
                    .sort((a, b) => a - b)
            };
        } else if (/^\d+:(\d+|\*)$/.test(message)) {
            let parts = message
                .split(':')
                .map(uid => Number(uid))
                .sort((a, b) => {
                    if (a === '*') {
                        return 1;
                    }
                    if (b === '*') {
                        return -1;
                    }
                    return a - b;
                });
            if (parts[0] === parts[1]) {
                messageQuery = parts[0];
            } else {
                messageQuery = {
                    $gte: parts[0]
                };
                if (!isNaN(parts[1])) {
                    messageQuery.$lte = parts[1];
                }
            }
        } else {
            res.status(404);
            return res.json({
                error: 'Invalid message identifier',
                code: 'MessageNotFound'
            });
        }

        if (moveTo) {
            let info;

            let lockKey = ['mbwr', mailbox.toString()].join(':');

            let lock;

            try {
                lock = await server.lock.waitAcquireLock(lockKey, 5 * 60 * 1000, 1 * 60 * 1000);
                if (!lock.success) {
                    throw new Error('Failed to get folder write lock');
                }
            } catch (err) {
                res.status(500);
                return res.json({
                    error: err.message,
                    code: err.code || 'LockFail'
                });
            }

            try {
                let data = await moveMessage({
                    user,
                    source: { user, mailbox },
                    destination: { user, mailbox: moveTo },
                    updates: result.value,
                    messageQuery
                });
                info = data.info;
            } catch (err) {
                res.status(500); // TODO: use response code specific status
                return res.json({
                    error: err.message,
                    code: err.code
                });
            } finally {
                await server.lock.releaseLock(lock);
            }

            if (!info || !info.destinationUid || !info.destinationUid.length) {
                res.status(404);
                return res.json({
                    error: 'Could not move message, check if message exists',
                    code: 'MessageNotFound'
                });
            }

            return res.json({
                success: true,
                mailbox: moveTo,
                id: info && info.sourceUid && info.sourceUid.map((uid, i) => [uid, info.destinationUid && info.destinationUid[i]])
            });
        }

        let updated;
        try {
            updated = await updateMessage(user, mailbox, messageQuery, result.value);
        } catch (err) {
            res.status(500); // TODO: use response code specific status
            return res.json({
                error: err.message,
                code: err.code
            });
        }

        if (!updated) {
            res.status(404);
            return res.json({
                error: 'No message matched query',
                code: 'MessageNotFound'
            });
        }

        return res.json({
            success: true,
            updated
        });
    };

    server.get(
        { name: 'messages', path: '/users/:user/mailboxes/:mailbox/messages' },
        tools.responseWrapper(async (req, res) => {
            res.charSet('utf-8');

            const schema = Joi.object().keys({
                user: Joi.string().hex().lowercase().length(24).required(),
                mailbox: Joi.string().hex().lowercase().length(24).required(),
                unseen: booleanSchema,
                metaData: booleanSchema.default(false),
                threadCounters: booleanSchema.default(false),
                limit: Joi.number().empty('').default(20).min(1).max(250),
                order: Joi.any().empty('').allow('asc', 'desc').default('desc'),
                next: nextPageCursorSchema,
                previous: previousPageCursorSchema,
                page: pageNrSchema,
                sess: sessSchema,
                ip: sessIPSchema
            });

            const result = schema.validate(req.params, {
                abortEarly: false,
                convert: true,
                allowUnknown: true
            });

            if (result.error) {
                res.status(400);
                return res.json({
                    error: result.error.message,
                    code: 'InputValidationError',
                    details: tools.validationErrors(result)
                });
            }

            // permissions check
            if (req.user && req.user === result.value.user) {
                req.validate(roles.can(req.role).readOwn('messages'));
            } else {
                req.validate(roles.can(req.role).readAny('messages'));
            }

            let user = new ObjectId(result.value.user);
            let mailbox = new ObjectId(result.value.mailbox);
            let limit = result.value.limit;
            let threadCounters = result.value.threadCounters;
            let page = result.value.page;
            let pageNext = result.value.next;
            let pagePrevious = result.value.previous;
            let sortAscending = result.value.order === 'asc';
            let filterUnseen = result.value.unseen;

            let includeHeaders = result.value.includeHeaders ? result.value.includeHeaders.split(',') : false;

            let mailboxData;
            try {
                mailboxData = await db.database.collection('mailboxes').findOne(
                    {
                        _id: mailbox,
                        user
                    },
                    {
                        projection: {
                            path: true,
                            specialUse: true,
                            uidNext: true
                        }
                    }
                );
            } catch (err) {
                res.status(500);
                return res.json({
                    error: 'MongoDB Error: ' + err.message,
                    code: 'InternalDatabaseError'
                });
            }

            if (!mailboxData) {
                res.status(404);
                return res.json({
                    error: 'This mailbox does not exist',
                    code: 'NoSuchMailbox'
                });
            }

            let filter = {
                mailbox
            };

            if (filterUnseen) {
                filter.unseen = true;
            }

            let total = await getFilteredMessageCount(filter);

            let opts = {
                limit,
                query: filter,
                fields: {
                    idate: true,
                    // FIXME: MongoPaging inserts fields value as second argument to col.find()
                    projection: {
                        _id: true,
                        uid: true,
                        msgid: true,
                        mailbox: true,
                        [result.value.metaData ? 'meta' : 'meta.from']: true,
                        hdate: true,
                        idate: true,
                        subject: true,
                        ha: true,
                        size: true,
                        intro: true,
                        unseen: true,
                        undeleted: true,
                        flagged: true,
                        draft: true,
                        thread: true,
                        flags: true,
                        verificationResults: true
                    }
                },
                paginatedField: 'idate',
                sortAscending
            };

            if (includeHeaders) {
                // get all headers
                opts.fields.projection['mimeTree.parsedHeader'] = true;
            } else {
                // get only required headers
                for (let requiredHeader of [
                    'mimeTree.parsedHeader.from',
                    'mimeTree.parsedHeader.sender',
                    'mimeTree.parsedHeader.to',
                    'mimeTree.parsedHeader.cc',
                    'mimeTree.parsedHeader.bcc',
                    'mimeTree.parsedHeader.content-type',
                    'mimeTree.parsedHeader.references'
                ]) {
                    opts.fields.projection[requiredHeader] = true;
                }
            }

            if (pageNext) {
                opts.next = pageNext;
            } else if ((!page || page > 1) && pagePrevious) {
                opts.previous = pagePrevious;
            }

            let listing;
            try {
                listing = await MongoPaging.find(db.database.collection('messages'), opts);
            } catch (err) {
                res.status(500);
                return res.json({
                    error: 'MongoDB Error: ' + err.message,
                    code: 'InternalDatabaseError'
                });
            }

            if (!listing.hasPrevious) {
                page = 1;
            }

            if (threadCounters) {
                listing.results = await addThreadCountersToMessageList(user, listing.results);
            }

            await applyBimiToListing(listing.results);

            let response = {
                success: true,
                total,
                page,
                previousCursor: listing.hasPrevious ? listing.previous : false,
                nextCursor: listing.hasNext ? listing.next : false,
                specialUse: mailboxData.specialUse,
                results: (listing.results || []).map(entry => formatMessageListing(entry, includeHeaders))
            };

            return res.json(response);
        })
    );

    const searchSchema = Joi.object().keys({
        user: Joi.string().hex().lowercase().length(24).required(),
        q: Joi.string().trim().empty('').max(1024).optional(),

        mailbox: Joi.string().hex().length(24).empty(''),
        thread: Joi.string().hex().length(24).empty(''),

        or: Joi.object().keys({
            query: Joi.string().trim().max(255).empty(''),
            from: Joi.string().trim().empty(''),
            to: Joi.string().trim().empty(''),
            subject: Joi.string().trim().empty('')
        }),

        query: Joi.string().trim().max(255).empty(''),
        datestart: Joi.date().label('Start time').empty(''),
        dateend: Joi.date().label('End time').empty(''),
        from: Joi.string().trim().empty(''),
        to: Joi.string().trim().empty(''),
        subject: Joi.string().trim().empty(''),
        minSize: Joi.number().empty(''),
        maxSize: Joi.number().empty(''),
        attachments: booleanSchema,
        flagged: booleanSchema,
        unseen: booleanSchema,
        includeHeaders: Joi.string()
            .max(1024)
            .trim()
            .empty('')
            .example('List-ID, MIME-Version')
            .description('Comma separated list of header keys to include in the response'),
        searchable: booleanSchema,
        sess: sessSchema,
        ip: sessIPSchema
    });

    server.get(
        { name: 'search', path: '/users/:user/search' },
        tools.responseWrapper(async (req, res) => {
            res.charSet('utf-8');

            const schema = searchSchema.keys({
                threadCounters: booleanSchema.default(false),
                limit: Joi.number().default(20).min(1).max(250),
                order: Joi.any().empty('').allow('asc', 'desc').optional(),
                includeHeaders: Joi.string()
                    .max(1024)
                    .trim()
                    .empty('')
                    .example('List-ID, MIME-Version')
                    .description('Comma separated list of header keys to include in the response'),
                next: nextPageCursorSchema,
                previous: previousPageCursorSchema,
                page: pageNrSchema
            });

            const result = schema.validate(req.params, {
                abortEarly: false,
                convert: true,
                allowUnknown: true
            });

            if (result.error) {
                res.status(400);
                return res.json({
                    error: result.error.message,
                    code: 'InputValidationError',
                    details: tools.validationErrors(result)
                });
            }

            // permissions check
            if (req.user && req.user === result.value.user) {
                req.validate(roles.can(req.role).readOwn('messages'));
            } else {
                req.validate(roles.can(req.role).readAny('messages'));
            }

            let user = new ObjectId(result.value.user);
            let threadCounters = result.value.threadCounters;
            let limit = result.value.limit;
            let page = result.value.page;
            let pageNext = result.value.next;
            let pagePrevious = result.value.previous;
            let order = result.value.order;

            let includeHeaders = result.value.includeHeaders ? result.value.includeHeaders.split(',') : false;

            let filter;
            let query;

            if (result.value.q) {
                let hasESFeatureFlag = await db.redis.sismember(`feature:indexing`, user.toString());
                if (hasESFeatureFlag) {
                    // search from ElasticSearch
                    /*
                    // TODO: paging and cursors for ElasticSearch results

                    let searchQuery = await getElasticSearchQuery(db, user, result.value.q);

                    const esclient = getClient();

                    const searchOpts = {
                        index: config.elasticsearch.index,
                        body: { query: searchQuery, sort: { uid: 'desc' } }
                    };

                    let searchResult = await esclient.search(searchOpts);
                    const searchHits = searchResult && searchResult.body && searchResult.body.hits;

                    console.log('ES RESULTS');
                    console.log(util.inspect(searchResult, false, 22, true));
                    */
                }

                filter = await getMongoDBQuery(db, user, result.value.q);
                query = result.value.q;
            } else {
                let prepared = await prepareSearchFilter(db, user, result.value);
                filter = prepared.filter;
                query = prepared.query;
            }

            let total = await getFilteredMessageCount(filter);
            log.verbose('API', 'Searching %s', JSON.stringify(filter));

            let opts = {
                limit,
                query: filter,
                fields: {
                    // FIXME: hack to keep _id in response
                    _id: true,
                    // FIXME: MongoPaging inserts fields value as second argument to col.find()
                    projection: {
                        _id: true,
                        uid: true,
                        msgid: true,
                        mailbox: true,
                        'meta.from': true,
                        hdate: true,
                        idate: true,
                        subject: true,
                        ha: true,
                        intro: true,
                        size: true,
                        unseen: true,
                        undeleted: true,
                        flagged: true,
                        draft: true,
                        thread: true,
                        flags: true,
                        verificationResults: true
                    }
                },
                paginatedField: order !== undefined ? 'idate' : '_id',
                sortAscending: order === 'asc' ? true : undefined
            };

            if (includeHeaders) {
                // get all headers
                opts.fields.projection['mimeTree.parsedHeader'] = true;
            } else {
                // get only required headers
                for (let requiredHeader of [
                    'mimeTree.parsedHeader.from',
                    'mimeTree.parsedHeader.sender',
                    'mimeTree.parsedHeader.to',
                    'mimeTree.parsedHeader.cc',
                    'mimeTree.parsedHeader.bcc',
                    'mimeTree.parsedHeader.content-type',
                    'mimeTree.parsedHeader.references'
                ]) {
                    opts.fields.projection[requiredHeader] = true;
                }
            }

            if (pageNext) {
                opts.next = pageNext;
            } else if ((!page || page > 1) && pagePrevious) {
                opts.previous = pagePrevious;
            }

            let listing;
            try {
                listing = await MongoPaging.find(db.database.collection('messages'), opts);
            } catch (err) {
                res.status(500);
                return res.json({
                    error: 'MongoDB Error: ' + err.message,
                    code: 'InternalDatabaseError'
                });
            }

            if (!listing.hasPrevious) {
                page = 1;
            }

            if (threadCounters) {
                listing.results = await addThreadCountersToMessageList(user, listing.results);
            }

            await applyBimiToListing(listing.results);

            let response = {
                success: true,
                query,
                total,
                page,
                previousCursor: listing.hasPrevious ? listing.previous : false,
                nextCursor: listing.hasNext ? listing.next : false,
                results: (listing.results || []).map(entry => formatMessageListing(entry, includeHeaders))
            };

            return res.json(response);
        })
    );

    server.post(
        { name: 'searchApply', path: '/users/:user/search' },
        tools.responseWrapper(async (req, res) => {
            res.charSet('utf-8');

            const schema = searchSchema.keys({
                // actions to take on matching messages
                action: Joi.object()
                    .keys({
                        moveTo: Joi.string().hex().lowercase().length(24),
                        seen: booleanSchema,
                        flagged: booleanSchema
                    })
                    .required()
            });

            const result = schema.validate(req.params, {
                abortEarly: false,
                convert: true,
                allowUnknown: true
            });

            if (result.error) {
                res.status(400);
                return res.json({
                    error: result.error.message,
                    code: 'InputValidationError',
                    details: tools.validationErrors(result)
                });
            }

            // permissions check
            if (req.user && req.user === result.value.user) {
                req.validate(roles.can(req.role).readOwn('messages'));
            } else {
                req.validate(roles.can(req.role).readAny('messages'));
            }

            let user = new ObjectId(result.value.user);

            let r;
            try {
                r = await taskHandler.ensure(
                    'search-apply',
                    {
                        user,
                        // always force new task
                        time: Date.now()
                    },
                    result.value
                );
            } catch (err) {
                res.status(500);
                return res.json({
                    error: 'MongoDB Error: ' + err.message,
                    code: 'InternalDatabaseError'
                });
            }

            return res.json({
                success: true,
                existing: r.existing,
                scheduled: r.task
            });
        })
    );

    server.get(
        { name: 'message', path: '/users/:user/mailboxes/:mailbox/messages/:message' },
        tools.responseWrapper(async (req, res) => {
            res.charSet('utf-8');

            const schema = Joi.object().keys({
                user: Joi.string().hex().lowercase().length(24).required(),
                mailbox: Joi.string().hex().lowercase().length(24).required(),
                message: Joi.number().min(1).required(),
                replaceCidLinks: booleanSchema.default(false),
                markAsSeen: booleanSchema.default(false),
                sess: sessSchema,
                ip: sessIPSchema
            });

            const result = schema.validate(req.params, {
                abortEarly: false,
                convert: true
            });

            if (result.error) {
                res.status(400);
                return res.json({
                    error: result.error.message,
                    code: 'InputValidationError',
                    details: tools.validationErrors(result)
                });
            }

            // permissions check
            if (req.user && req.user === result.value.user) {
                req.validate(roles.can(req.role).readOwn('messages'));
            } else {
                req.validate(roles.can(req.role).readAny('messages'));
            }

            let user = new ObjectId(result.value.user);
            let mailbox = new ObjectId(result.value.mailbox);
            let message = result.value.message;
            let replaceCidLinks = result.value.replaceCidLinks;

            let messageData;
            try {
                messageData = await db.database.collection('messages').findOne(
                    {
                        mailbox,
                        uid: message
                    },
                    {
                        projection: {
                            _id: true,
                            user: true,
                            thread: true,
                            hdate: true,
                            idate: true,
                            'mimeTree.parsedHeader': true,
                            'mimeTree.attachmentMap': true,
                            subject: true,
                            msgid: true,
                            exp: true,
                            rdate: true,
                            ha: true,
                            size: true,
                            unseen: true,
                            undeleted: true,
                            flagged: true,
                            draft: true,
                            flags: true,
                            attachments: true,
                            html: true,
                            text: true,
                            textFooter: true,
                            forwardTargets: true,
                            meta: true,
                            verificationResults: true,
                            outbound: true
                        }
                    }
                );
            } catch (err) {
                res.status(500);
                return res.json({
                    error: 'MongoDB Error: ' + err.message,
                    code: 'InternalDatabaseError'
                });
            }
            if (!messageData || messageData.user.toString() !== user.toString()) {
                res.status(404);
                return res.json({
                    error: 'This message does not exist',
                    code: 'MessageNotFound'
                });
            }

            let parsedHeader = (messageData.mimeTree && messageData.mimeTree.parsedHeader) || {};

            let envelope = {
                from: (messageData.meta && messageData.meta.from) || '',
                rcpt: []
                    .concat((messageData.meta && messageData.meta.to) || [])
                    .map(rcpt => rcpt && rcpt.trim())
                    .filter(rcpt => rcpt)
                    .map(rcpt => ({
                        value: rcpt,
                        formatted: tools.normalizeAddress(rcpt, false, { removeLabel: true, removeDots: true })
                    }))
            };

            let from = parsedHeader.from ||
                parsedHeader.sender || [
                    {
                        name: '',
                        address: (messageData.meta && messageData.meta.from) || ''
                    }
                ];
            tools.decodeAddresses(from);

            let replyTo = parsedHeader['reply-to'];
            if (replyTo) {
                tools.decodeAddresses(replyTo);
            }

            let to = parsedHeader.to;
            if (to) {
                tools.decodeAddresses(to);
            }

            let cc = parsedHeader.cc;
            if (cc) {
                tools.decodeAddresses(cc);
            }

            let bcc = parsedHeader.bcc;
            if (bcc) {
                tools.decodeAddresses(bcc);
            }

            let list;
            if (parsedHeader['list-id'] || parsedHeader['list-unsubscribe']) {
                let listId = parsedHeader['list-id'];
                if (listId) {
                    listId = addressparser(listId.toString());
                    tools.decodeAddresses(listId);
                    listId = listId.shift();
                }

                let listUnsubscribe = parsedHeader['list-unsubscribe'];
                if (listUnsubscribe) {
                    listUnsubscribe = addressparser(listUnsubscribe.toString());
                    tools.decodeAddresses(listUnsubscribe);
                }

                list = {
                    id: listId,
                    unsubscribe: listUnsubscribe
                };
            }

            let expires;
            if (messageData.exp) {
                expires = new Date(messageData.rdate).toISOString();
            }

            messageData.text = (messageData.text || '') + (messageData.textFooter || '');

            if (replaceCidLinks) {
                messageData.html = (messageData.html || []).map(html =>
                    html.replace(/attachment:([a-f0-9]+)\/(ATT\d+)/g, (str, mid, aid) =>
                        server.router.render('attachment', { user, mailbox, message, attachment: aid })
                    )
                );

                messageData.text = messageData.text.replace(/attachment:([a-f0-9]+)\/(ATT\d+)/g, (str, mid, aid) =>
                    server.router.render('attachment', { user, mailbox, message, attachment: aid })
                );
            }

            if (result.value.markAsSeen && messageData.unseen) {
                // we need to mark this message as seen
                try {
                    await updateMessage(user, mailbox, message, { seen: true });
                } catch (err) {
                    return res.json({
                        error: err.message
                    });
                }
                messageData.unseen = false;
            }

            let response = {
                success: true,
                id: message,
                mailbox,
                thread: messageData.thread,
                user,
                envelope,
                from: from[0],
                replyTo,
                to,
                cc,
                bcc,
                subject: messageData.subject,
                messageId: messageData.msgid,
                date: messageData.hdate ? messageData.hdate.toISOString() : null,
                idate: messageData.idate ? messageData.idate.toISOString() : null,
                list,
                expires,
                size: messageData.size,
                seen: !messageData.unseen,
                deleted: !messageData.undeleted,
                flagged: messageData.flagged,
                draft: messageData.draft,
                answered: messageData.flags.includes('\\Answered') && !messageData.flags.includes('$Forwarded'),
                forwarded: messageData.flags.includes('$Forwarded'),
                html: messageData.html,
                text: messageData.text,
                forwardTargets: messageData.forwardTargets,
                attachments: (messageData.attachments || []).map(attachmentData => {
                    let hash = messageData.mimeTree && messageData.mimeTree.attachmentMap && messageData.mimeTree.attachmentMap[attachmentData.id];
                    if (!hash) {
                        return attachmentData;
                    }
                    return Object.assign({ hash: hash.toString('hex') }, attachmentData);
                }),
                references: (parsedHeader.references || '')
                    .toString()
                    .split(/\s+/)
                    .filter(ref => ref),
                metaData: tools.formatMetaData(messageData.meta.custom)
            };

            if (messageData.meta.files && messageData.meta.files.length) {
                response.files = messageData.meta.files;
            }

            if (messageData.verificationResults) {
                if (messageData.verificationResults.bimi) {
                    try {
                        let bimiData = await db.database.collection('bimi').findOne({ _id: messageData.verificationResults.bimi });
                        if (bimiData?.content && !bimiData?.error) {
                            response.bimi = {
                                certified: bimiData.type === 'authority',
                                url: bimiData.url,
                                image: `data:image/svg+xml;base64,${bimiData.content.toString('base64')}`
                            };
                        }
                    } catch (err) {
                        log.error('BIMI', 'message=%s error=%s', messageData._id, err.message);
                    }

                    delete messageData.verificationResults.bimi;
                }

                response.verificationResults = messageData.verificationResults;
            }

            if (messageData.meta.reference) {
                response.reference = messageData.meta.reference;
            }

            let parsedContentType = parsedHeader['content-type'];
            if (parsedContentType) {
                response.contentType = {
                    value: parsedContentType.value
                };
                if (parsedContentType.hasParams) {
                    response.contentType.params = parsedContentType.params;
                }

                if (parsedContentType.subtype === 'encrypted') {
                    response.encrypted = true;
                }
            }

            if (messageData.outbound) {
                let queued = [];
                for (let queueId of messageData.outbound) {
                    let queueEntries = await db.senderDb.collection(config.sender.collection).find({ id: queueId }).toArray();
                    if (queueEntries && queueEntries.length) {
                        queued.push({
                            queueId,
                            entries: queueEntries.map(entry => ({
                                seq: entry.seq,
                                recipient: entry.recipient,
                                sendingZone: entry.sendingZone,
                                queued: entry.queued
                            }))
                        });
                    }
                }
                if (queued.length) {
                    response.outbound = queued;
                }
            }

            return res.json(response);
        })
    );

    server.get(
        { name: 'raw', path: '/users/:user/mailboxes/:mailbox/messages/:message/message.eml' },
        tools.responseWrapper(async (req, res) => {
            const schema = Joi.object().keys({
                user: Joi.string().hex().lowercase().length(24).required(),
                mailbox: Joi.string().hex().lowercase().length(24).required(),
                message: Joi.number().min(1).required(),
                sess: sessSchema,
                ip: sessIPSchema
            });

            const result = schema.validate(req.params, {
                abortEarly: false,
                convert: true
            });

            if (result.error) {
                res.status(400);
                return res.json({
                    error: result.error.message,
                    code: 'InputValidationError',
                    details: tools.validationErrors(result)
                });
            }

            // permissions check
            if (req.user && req.user === result.value.user) {
                req.validate(roles.can(req.role).readOwn('messages'));
            } else {
                req.validate(roles.can(req.role).readAny('messages'));
            }

            let user = new ObjectId(result.value.user);
            let mailbox = new ObjectId(result.value.mailbox);
            let message = result.value.message;

            let messageData;
            try {
                messageData = await db.database.collection('messages').findOne(
                    {
                        mailbox,
                        uid: message
                    },
                    {
                        projection: {
                            _id: true,
                            user: true,
                            mimeTree: true
                        }
                    }
                );
            } catch (err) {
                res.status(500);
                return res.json({
                    error: 'MongoDB Error: ' + err.message,
                    code: 'InternalDatabaseError'
                });
            }
            if (!messageData || messageData.user.toString() !== user.toString()) {
                res.status(404);
                return res.json({
                    error: 'This message does not exist',
                    code: 'MessageNotFound'
                });
            }

            let response = messageHandler.indexer.rebuild(messageData.mimeTree);
            if (!response || response.type !== 'stream' || !response.value) {
                res.status(404);
                return res.json({
                    error: 'This message does not exist',
                    code: 'MessageNotFound'
                });
            }

            res.setHeader('Content-Type', 'message/rfc822');
            response.value.on('error', err => {
                log.error('API', 'message=%s error=%s', messageData._id, err.message);
                try {
                    res.end();
                } catch (err) {
                    //ignore
                }
            });

            return new Promise((resolve, reject) => {
                response.value.pipe(res, { end: false });
                response.value.on('end', () => {
                    res.end();
                    resolve();
                });
                response.value.on('error', err => reject(err));
            });
        })
    );

    server.get(
        { name: 'attachment', path: '/users/:user/mailboxes/:mailbox/messages/:message/attachments/:attachment' },
        tools.responseWrapper(async (req, res) => {
            const schema = Joi.object().keys({
                user: Joi.string().hex().lowercase().length(24).required(),
                mailbox: Joi.string().hex().lowercase().length(24).required(),
                message: Joi.number().min(1).required(),
                attachment: Joi.string()
                    .regex(/^ATT\d+$/i)
                    .uppercase()
                    .required()
            });

            const result = schema.validate(req.params, {
                abortEarly: false,
                convert: true
            });

            if (result.error) {
                res.status(400);
                return res.json({
                    error: result.error.message,
                    code: 'InputValidationError',
                    details: tools.validationErrors(result)
                });
            }

            // permissions check
            if (req.user && req.user === result.value.user) {
                req.validate(roles.can(req.role).readOwn('attachments'));
            } else {
                req.validate(roles.can(req.role).readAny('attachments'));
            }

            let user = new ObjectId(result.value.user);
            let mailbox = new ObjectId(result.value.mailbox);
            let message = result.value.message;
            let attachment = result.value.attachment;

            let messageData;
            try {
                messageData = await db.database.collection('messages').findOne(
                    {
                        mailbox,
                        uid: message,
                        user
                    },
                    {
                        projection: {
                            _id: true,
                            user: true,
                            attachments: true,
                            'mimeTree.attachmentMap': true
                        }
                    }
                );
            } catch (err) {
                res.status(500);
                return res.json({
                    error: 'MongoDB Error: ' + err.message,
                    code: 'InternalDatabaseError'
                });
            }
            if (!messageData || messageData.user.toString() !== user.toString()) {
                res.status(404);
                return res.json({
                    error: 'This message does not exist',
                    code: 'MessageNotFound'
                });
            }

            let attachmentId = messageData.mimeTree.attachmentMap && messageData.mimeTree.attachmentMap[attachment];
            if (!attachmentId) {
                res.status(404);
                return res.json({
                    error: 'This attachment does not exist',
                    code: 'AttachmentNotFound'
                });
            }

            let attachmentData;
            try {
                attachmentData = await messageHandler.attachmentStorage.get(attachmentId);
            } catch (err) {
                return res.json({
                    error: err.message
                });
            }

            res.writeHead(200, {
                'Content-Type': attachmentData.contentType || 'application/octet-stream'
            });

            let decode = true;

            if (attachmentData.metadata.decoded) {
                attachmentData.metadata.decoded = false;
                decode = false;
            }

            let attachmentStream;
            try {
                attachmentStream = messageHandler.attachmentStorage.createReadStream(attachmentId, attachmentData);
            } catch (err) {
                res.status(500);
                return res.json({
                    error: 'Failed to read attachment',
                    code: 'InternalError'
                });
            }

            attachmentStream.once('error', err => {
                log.error('API', 'message=%s attachment=%s error=%s', messageData._id, attachment, err.message);
                try {
                    res.end();
                } catch (err) {
                    //ignore
                }
            });

            if (!decode) {
                attachmentStream.pipe(res);
                return;
            }

            if (attachmentData.transferEncoding === 'base64') {
                attachmentStream.pipe(new libbase64.Decoder()).pipe(res);
            } else if (attachmentData.transferEncoding === 'quoted-printable') {
                attachmentStream.pipe(new libqp.Decoder()).pipe(res);
            } else {
                attachmentStream.pipe(res);
            }
        })
    );

    server.put('/users/:user/mailboxes/:mailbox/messages/:message', tools.responseWrapper(putMessageHandler));
    server.put('/users/:user/mailboxes/:mailbox/messages', tools.responseWrapper(putMessageHandler));

    server.del(
        '/users/:user/mailboxes/:mailbox/messages/:message',
        tools.responseWrapper(async (req, res) => {
            res.charSet('utf-8');

            const schema = Joi.object().keys({
                user: Joi.string().hex().lowercase().length(24).required(),
                mailbox: Joi.string().hex().lowercase().length(24).required(),
                message: Joi.number().min(1).required(),
                sess: sessSchema,
                ip: sessIPSchema
            });

            const result = schema.validate(req.params, {
                abortEarly: false,
                convert: true
            });

            if (result.error) {
                res.status(400);
                return res.json({
                    error: result.error.message,
                    code: 'InputValidationError',
                    details: tools.validationErrors(result)
                });
            }

            // permissions check
            if (req.user && req.user === result.value.user) {
                req.validate(roles.can(req.role).deleteOwn('messages'));
            } else {
                req.validate(roles.can(req.role).deleteAny('messages'));
            }

            let user = new ObjectId(result.value.user);
            let mailbox = new ObjectId(result.value.mailbox);
            let message = result.value.message;

            let messageData;
            try {
                messageData = await db.database.collection('messages').findOne({
                    mailbox,
                    uid: message
                });
            } catch (err) {
                return res.json({
                    error: err.message
                });
            }

            if (!messageData || messageData.user.toString() !== user.toString()) {
                res.status(404);
                return res.json({
                    error: 'Message was not found'
                });
            }

            try {
                await messageHandler.delAsync({
                    user,
                    mailbox: { user, mailbox },
                    messageData,
                    archive: !messageData.flags.includes('\\Draft')
                });
            } catch (err) {
                res.status(500);
                return res.json({
                    error: err.message
                });
            }

            return res.json({
                success: true
            });
        })
    );

    server.del(
        '/users/:user/mailboxes/:mailbox/messages',
        tools.responseWrapper(async (req, res) => {
            res.charSet('utf-8');

            const schema = Joi.object().keys({
                user: Joi.string().hex().lowercase().length(24).required(),
                mailbox: Joi.string().hex().lowercase().length(24).required(),
                async: booleanSchema.default(false),

                skipArchive: booleanSchema.default(false),
                sess: sessSchema,
                ip: sessIPSchema
            });

            const result = schema.validate(req.params, {
                abortEarly: false,
                convert: true
            });

            if (result.error) {
                res.status(400);
                return res.json({
                    error: result.error.message,
                    code: 'InputValidationError',
                    details: tools.validationErrors(result)
                });
            }

            // permissions check
            if (req.user && req.user === result.value.user) {
                req.validate(roles.can(req.role).deleteOwn('messages'));
            } else {
                req.validate(roles.can(req.role).deleteAny('messages'));
            }

            let user = new ObjectId(result.value.user);
            let mailbox = new ObjectId(result.value.mailbox);

            if (result.value.async) {
                // instead of deleting immediatelly, scheule deletion task
                let r;

                try {
                    r = await taskHandler.ensure('clear-folder', { user, mailbox }, { user, mailbox, skipArchive: result.value.skipArchive });
                } catch (err) {
                    res.status(500);
                    return res.json({
                        error: 'MongoDB Error: ' + err.message,
                        code: 'InternalDatabaseError'
                    });
                }

                return res.json({
                    success: true,
                    existing: r.existing,
                    scheduled: r.task
                });
            }

            let cursor = await db.database
                .collection('messages')
                .find({
                    mailbox
                })
                .sort({ uid: -1 });

            let messageData;
            let deleted = 0;
            let errors = 0;
            try {
                while ((messageData = await cursor.next())) {
                    if (!messageData || messageData.user.toString() !== user.toString()) {
                        continue;
                    }

                    try {
                        await messageHandler.delAsync({
                            user,
                            mailbox: { user, mailbox },
                            messageData,
                            archive: !messageData.flags.includes('\\Draft') && !result.value.skipArchive
                        });
                        deleted++;
                    } catch (err) {
                        errors++;
                    }
                }
                await cursor.close();
            } catch (err) {
                res.status(500);
                return res.json({
                    error: 'MongoDB Error: ' + err.message,
                    code: 'InternalDatabaseError',
                    deleted,
                    errors
                });
            }

            try {
                // clear counters
                await db.redis.multi().del(`total:${mailbox}`).del(`unseen:${mailbox}`).exec();
            } catch (err) {
                // ignore
            }

            return res.json({
                success: true,
                deleted,
                errors
            });
        })
    );

    server.post(
        {
            path: '/users/:user/mailboxes/:mailbox/messages',
            pathParams: {
                user: Joi.string().hex().lowercase().length(24).required(),
                mailbox: Joi.string().hex().lowercase().length(24).required()
            },
            summary: 'Upload Message',
            description:
                'This method allows to upload either an RFC822 formatted message or a message structure to a mailbox. Raw message is stored unmodified, no headers are added or removed. If you want to generate the uploaded message from structured data fields, then do not use the raw property.',
            requestBody: {
                date: Joi.date(),
                unseen: booleanSchema.default(false),
                flagged: booleanSchema.default(false),
                draft: booleanSchema.default(false),

                raw: Joi.binary().max(consts.MAX_ALLOWED_MESSAGE_SIZE).empty(''),

                from: Address,

                replyTo: Address,

                to: AddressOptionalNameArray,

                cc: AddressOptionalNameArray,

                bcc: AddressOptionalNameArray,

                headers: Joi.array().items(Header),

                subject: Joi.string()
                    .empty('')
                    .max(2 * 1024),
                text: Joi.string()
                    .empty('')
                    .max(1024 * 1024),
                html: Joi.string()
                    .empty('')
                    .max(1024 * 1024),

                files: Joi.array().items(Joi.string().hex().lowercase().length(24)),

<<<<<<< HEAD
                attachments: Joi.array().items(Attachment),
=======
                attachments: Joi.array().items(
                    Joi.object().keys({
                        filename: Joi.string().empty('').max(255),

                        contentType: Joi.string().empty('').max(255),
                        contentTransferEncoding: Joi.string().empty(''),
                        contentDisposition: Joi.string().empty('').trim().lowercase().valid('inline', 'attachment'),
                        cid: Joi.string().empty('').max(255),

                        encoding: Joi.string().empty('').default('base64'),
                        content: Joi.string().required()
                    })
                ),
>>>>>>> 292bbc28

                metaData: metaDataSchema.label('metaData'),

                reference: ReferenceWithAttachments,

                replacePrevious: Joi.object({
                    mailbox: Joi.string().hex().lowercase().length(24),
                    id: Joi.number().required()
                }),

                bimi: Bimi,

                sess: sessSchema,
                ip: sessIPSchema
            },
            queryParams: {},
            tags: ['Messages'],
            response: {
                200: {
                    description: 'Success',
                    model: Joi.object({
                        success: Joi.boolean(),
                        message: Joi.object({
                            id: Joi.number(),
                            malbox: Joi.string(),
                            size: Joi.number()
                        }),
                        previousDeleted: Joi.boolean()
                    })
                }
            },
            include: true
        },
        tools.responseWrapper(async (req, res) => {
            res.charSet('utf-8');

            const { pathParams, requestBody, queryParams } = req.route.spec;

            const schema = Joi.object({
                ...pathParams,
                ...requestBody,
                ...queryParams
            });

            if (!req.params.raw && req.body && (Buffer.isBuffer(req.body) || typeof req.body === 'string')) {
                req.params.raw = req.body;
            }

            // do this before validation so we would not end up with too large html values
            preprocessAttachments(req.params);

            const result = schema.validate(req.params, {
                abortEarly: false,
                convert: true
            });

            if (result.error) {
                res.status(400);
                return res.json({
                    error: result.error.message,
                    code: 'InputValidationError',
                    details: tools.validationErrors(result)
                });
            }

            if (result.value.metaData) {
                if (typeof result.value.metaData === 'object') {
                    try {
                        result.value.metaData = JSON.stringify(result.value.metaData);
                    } catch (err) {
                        res.status(400);
                        return res.json({
                            error: 'metaData value must be serializable to JSON',
                            code: 'InputValidationError'
                        });
                    }
                } else {
                    try {
                        let value = JSON.parse(result.value.metaData);
                        if (!value || typeof value !== 'object') {
                            throw new Error('Not an object');
                        }
                    } catch (err) {
                        res.status(400);
                        return res.json({
                            error: 'metaData value must be valid JSON object string',
                            code: 'InputValidationError'
                        });
                    }
                }
            }

            // permissions check
            if (req.user && req.user === result.value.user) {
                req.validate(roles.can(req.role).createOwn('messages'));
            } else {
                req.validate(roles.can(req.role).createAny('messages'));
            }

            let user = new ObjectId(result.value.user);
            let mailbox = new ObjectId(result.value.mailbox);
            let raw = result.value.raw;
            let date = result.value.date || new Date();
            let files = [];

            let replacePrevious = result.value.replacePrevious;

            let mailboxData;
            try {
                mailboxData = await db.database.collection('mailboxes').findOne({
                    _id: mailbox,
                    user
                });
            } catch (err) {
                res.status(500);
                return res.json({
                    error: 'MongoDB Error: ' + err.message,
                    code: 'InternalDatabaseError'
                });
            }

            if (!mailboxData) {
                res.status(404);
                return res.json({
                    error: 'This mailbox does not exist',
                    code: 'NoSuchMailbox'
                });
            }

            let userData;
            try {
                userData = await db.users.collection('users').findOne({
                    _id: user
                });
            } catch (err) {
                res.status(500);
                return res.json({
                    error: 'MongoDB Error: ' + err.message,
                    code: 'InternalDatabaseError'
                });
            }

            if (!userData) {
                res.status(404);
                return res.json({
                    error: 'This user does not exist',
                    code: 'UserNotFound'
                });
            }

            if (userData.quota && userData.storageUsed > userData.quota) {
                res.status(400);
                return res.json({
                    error: 'User is over quota',
                    code: 'OverQuotaError'
                });
            }

            if (userData.disabled || userData.suspended) {
                res.status(403);
                return res.json({
                    error: 'User account is disabled',
                    code: 'UserDisabled'
                });
            }

            let extraHeaders = [];
            let extraAttachments = [];
            let referencedMessage = await getReferencedMessage(userData, result.value);

            if (referencedMessage) {
                if (['reply', 'replyAll'].includes(result.value.reference.action) && referencedMessage.inReplyTo) {
                    extraHeaders.push({ key: 'In-Reply-To', value: referencedMessage.inReplyTo });
                }
                if (referencedMessage.references) {
                    extraHeaders.push({ key: 'References', value: referencedMessage.references });
                }
                extraAttachments = referencedMessage.attachments || [];
                result.value.draft = true; // only draft messages can reference to another message
            }

            if (result.value.files && result.value.files.length) {
                for (let file of result.value.files) {
                    try {
                        let fileData = await storageHandler.get(userData._id, new ObjectId(file));
                        if (fileData) {
                            extraAttachments.push(fileData);
                            let fileEntry = {
                                id: fileData.id,
                                filename: fileData.filename,
                                contentType: fileData.contentType,
                                size: fileData.size,
                                cid: fileData.cid
                            };
                            files.push(fileEntry);
                        }
                    } catch (err) {
                        log.error('API', 'STORAGEFAIL user=%s file=%s error=%s', userData._id, file, err.message);
                    }
                }
            }

            let data = {
                from: result.value.from || { name: userData.name, address: userData.address },
                date,
                to: result.value.to,
                cc: result.value.cc,
                bcc: result.value.bcc,
                subject: result.value.subject || referencedMessage.subject,
                text: result.value.text,
                html: result.value.html,
                headers: extraHeaders.concat(result.value.headers || []),
                attachments: extraAttachments.concat(result.value.attachments || []),
                disableFileAccess: true,
                disableUrlAccess: true,
                keepBcc: true,

                newline: '\r\n'
            };

            // ensure plaintext content if html is provided
            if (data.html && !data.text) {
                try {
                    // might explode on long or strange strings
                    data.text = htmlToText(data.html);
                } catch (E) {
                    // ignore
                }
            }

            // remove empty keys
            for (let key of Object.keys(data)) {
                if (!data[key]) {
                    delete data[key];
                }
            }

            let compiler = new MailComposer(data);
            let compiled = compiler.compile();
            let envelope = compiled.getEnvelope();

            let envelopeFrom = envelope.from;

            if (result.value.draft) {
                // override From addresses for drafts
                envelope.from = data.from.address = await validateFromAddress(userData, envelopeFrom);
            }

            if (!result.value.to && !envelope.to.length && referencedMessage && ['reply', 'replyAll'].includes(result.value.reference.action)) {
                envelope.to = envelope.to.concat(parseAddresses(referencedMessage.replyTo || [])).concat(parseAddresses(referencedMessage.replyCc || []));
                data.to = [].concat(referencedMessage.replyTo || []);
                data.cc = [].concat(referencedMessage.replyCc || []);
            }

            if (!req.params.raw) {
                raw = await getCompiledMessage(data, {
                    isDraft: !!result.value.draft
                });
            }

            if (!raw || !raw.length) {
                res.status(400);
                return res.json({
                    error: 'Empty message provided',
                    code: 'EmptyMessage'
                });
            }

            if (userData.encryptMessages && !result.value.draft) {
                try {
                    let encrypted = await encryptMessage(userData.pubKey, raw);
                    if (encrypted) {
                        raw = encrypted;
                    }
                } catch (err) {
                    // ignore
                }
            }

            let verificationResults = false;
            if (result.value.bimi) {
                try {
                    let bimiRecord = await bimiHandler.fetchByDomain(result.value.bimi.domain, result.value.bimi.selector);
                    if (bimiRecord) {
                        verificationResults = {
                            bimi: bimiRecord._id
                        };
                    }
                } catch (err) {
                    log.error('API', 'BIMIFAIL domain=%s selector=%s error=%s', result.value.bimi.domain, result.value.bimi.selector || '', err.message);
                }
            }

            let status, messageData;
            try {
                let resp = await addMessage({
                    user,
                    mailbox: mailboxData,
                    meta: {
                        source: 'API',
                        from: '',
                        origin: result.value.ip || '127.0.0.1',
                        transtype: 'UPLOAD',
                        time: date,
                        custom: result.value.metaData || '',
                        reference: referencedMessage
                            ? {
                                  action: result.value.reference.action,
                                  mailbox: result.value.reference.mailbox,
                                  id: result.value.reference.id
                              }
                            : false,
                        envelope,
                        files
                    },
                    session: result.value.session,
                    date,
                    verificationResults,
                    flags: []
                        .concat('unseen' in result.value ? (result.value.unseen ? [] : '\\Seen') : [])
                        .concat('flagged' in result.value ? (result.value.flagged ? '\\Flagged' : []) : [])
                        .concat('draft' in result.value ? (result.value.draft ? '\\Draft' : []) : []),
                    raw
                });
                status = resp.status;
                messageData = resp.data;
            } catch (err) {
                res.status(500); // TODO: use response code specific status
                return res.json({
                    error: err.message,
                    code: err.imapResponse
                });
            }

            let response = {
                success: status,
                message: messageData
                    ? {
                          id: messageData.uid,
                          mailbox: messageData.mailbox,
                          size: messageData.size
                      }
                    : false
            };

            if (replacePrevious) {
                // delete previous version of the message
                let previousMessageMailbox = replacePrevious.mailbox ? new ObjectId(replacePrevious.mailbox) : mailboxData._id;
                let previousMessage = replacePrevious.id;

                let previousMessageData;
                try {
                    previousMessageData = await db.database.collection('messages').findOne({
                        mailbox: previousMessageMailbox,
                        uid: previousMessage
                    });

                    if (!previousMessageData || previousMessageData.user.toString() !== user.toString()) {
                        throw new Error('Message was not found');
                    }

                    response.previousDeleted = await messageHandler.delAsync({
                        user,
                        mailbox: {
                            user,
                            mailbox: previousMessageMailbox
                        },
                        messageData: previousMessageData,
                        archive: !previousMessageData.flags.includes('\\Draft')
                    });
                } catch (err) {
                    response.previousDeleteError = 'Failed to delete previous message. ' + err.message;

                    log.error(
                        'API',
                        'action=add-message message=%s previous=%s error=%s',
                        messageData._id,
                        previousMessage,
                        'Failed to delete previous message. ' + err.message
                    );
                }
            }

            return res.json(response);
        })
    );

    server.post(
        {
            path: '/users/:user/mailboxes/:mailbox/messages/:message/forward',
            pathParams: {
                user: Joi.string().hex().lowercase().length(24).required(),
                mailbox: Joi.string().hex().lowercase().length(24).required(),
                message: Joi.number().required()
            },
            summary: 'Forward stored Message',
            description:
                'This method allows either to re-forward a message to an original forward target or forward it to some other address. This is useful if a user had forwarding turned on but the message was not delivered so you can try again. Forwarding does not modify the original message.',
            requestBody: {
                target: Joi.number().min(1).max(1000),
                addresses: Joi.array().items(Joi.string().email({ tlds: false })),
                sess: sessSchema,
                ip: sessIPSchema
            },
            queryParams: {},
            tags: ['Messages'],
            response: {
                200: {
                    description: 'Success',
                    model: Joi.object({
                        success: Joi.boolean(),
                        queueId: Joi.string(),
                        forwarded: Joi.array().items(
                            Joi.object({
                                seq: Joi.string(),
                                type: Joi.string(),
                                value: Joi.string()
                            }).$_setFlag('objectName', 'Forwarded')
                        )
                    })
                }
            },
            include: true
        },
        tools.responseWrapper(async (req, res) => {
            res.charSet('utf-8');

            const { pathParams, requestBody, queryParams } = req.route.spec;

            const schema = Joi.object({
                ...pathParams,
                ...requestBody,
                ...queryParams
            });

            const result = schema.validate(req.params, {
                abortEarly: false,
                convert: true
            });

            if (result.error) {
                res.status(400);
                return res.json({
                    error: result.error.message,
                    code: 'InputValidationError',
                    details: tools.validationErrors(result)
                });
            }

            // permissions check
            if (req.user && req.user === result.value.user) {
                req.validate(roles.can(req.role).createOwn('messages'));
            } else {
                req.validate(roles.can(req.role).createAny('messages'));
            }

            let user = new ObjectId(result.value.user);
            let mailbox = new ObjectId(result.value.mailbox);
            let message = result.value.message;

            let messageData;
            try {
                messageData = await db.database.collection('messages').findOne(
                    {
                        mailbox,
                        uid: message
                    },
                    {
                        projection: {
                            _id: true,
                            mailbox: true,
                            user: true,
                            uid: true,
                            'meta.from': true,
                            'meta.to': true,
                            mimeTree: true,
                            forwardTargets: true
                        }
                    }
                );
            } catch (err) {
                res.status(500);
                return res.json({
                    error: 'MongoDB Error: ' + err.message,
                    code: 'InternalDatabaseError'
                });
            }
            if (!messageData || messageData.user.toString() !== user.toString()) {
                res.status(404);
                return res.json({
                    error: 'This message does not exist',
                    code: 'MessageNotFound'
                });
            }

            let forwardTargets = [];

            [].concat(result.value.addresses || []).forEach(address => {
                forwardTargets.push({ type: 'mail', value: address });
            });

            if (messageData.forwardTargets) {
                if (result.value.target) {
                    forwardTargets = forwardTargets.concat(messageData.forwardTargets[result.value.target - 1] || []);
                } else if (!forwardTargets.length) {
                    forwardTargets = messageData.forwardTargets;
                }
            }

            if (!forwardTargets || !forwardTargets.length) {
                return res.json({
                    success: true,
                    forwarded: []
                });
            }

            let response = messageHandler.indexer.rebuild(messageData.mimeTree);
            if (!response || response.type !== 'stream' || !response.value) {
                res.status(404);
                return res.json({
                    error: 'This message does not exist',
                    code: 'MessageNotFound'
                });
            }

            let forwardData = {
                db,
                maildrop,
                parentId: messageData._id,
                sender: messageData.meta.from,
                recipient: messageData.meta.to,
                targets: forwardTargets,
                stream: response.value
            };

            let queueId;
            try {
                queueId = await asyncForward(forwardData);
            } catch (err) {
                log.error(
                    'API',
                    '%s FRWRDFAIL from=%s to=%s target=%s error=%s',
                    forwardData.parentId.toString(),
                    forwardData.sender,
                    forwardData.recipient,
                    forwardTargets.map(target => (typeof target.value === 'string' ? target.value : 'relay')).join(','),
                    err.message
                );
            }

            if (queueId) {
                log.silly(
                    'API',
                    '%s FRWRDOK id=%s from=%s to=%s target=%s',
                    forwardData.parentId.toString(),
                    queueId,
                    forwardData.sender,
                    forwardData.recipient,
                    forwardTargets.map(target => (typeof target.value === 'string' ? target.value : 'relay')).join(',')
                );
            }

            try {
                await db.database.collection('messages').updateOne(
                    {
                        _id: messageData._id,
                        mailbox: messageData.mailbox,
                        uid: messageData.uid
                    },
                    {
                        $addToSet: {
                            outbound: queueId
                        }
                    }
                );
            } catch (err) {
                // ignore
            }

            return res.json({
                success: true,
                queueId,
                forwarded: forwardTargets.map((target, i) => ({
                    seq: leftPad((i + 1).toString(16), '0', 3),
                    type: target.type,
                    value: target.value
                }))
            });
        })
    );

    server.post(
        '/users/:user/mailboxes/:mailbox/messages/:message/submit',
        tools.responseWrapper(async (req, res) => {
            res.charSet('utf-8');

            const schema = Joi.object().keys({
                user: Joi.string().hex().lowercase().length(24).required(),
                mailbox: Joi.string().hex().lowercase().length(24).required(),
                message: Joi.number().required(),
                deleteFiles: booleanSchema,
                sendTime: Joi.date(),
                sess: sessSchema,
                ip: sessIPSchema
            });

            const result = schema.validate(req.params, {
                abortEarly: false,
                convert: true
            });

            if (result.error) {
                res.status(400);
                return res.json({
                    error: result.error.message,
                    code: 'InputValidationError',
                    details: tools.validationErrors(result)
                });
            }

            // permissions check
            if (req.user && req.user === result.value.user) {
                req.validate(roles.can(req.role).createOwn('messages'));
            } else {
                req.validate(roles.can(req.role).createAny('messages'));
            }

            let user = new ObjectId(result.value.user);
            let mailbox = new ObjectId(result.value.mailbox);
            let message = result.value.message;
            let deleteFiles = result.value.deleteFiles;
            let sendTime = result.value.sendTime;

            let userData;
            try {
                userData = await db.users.collection('users').findOne({
                    _id: user
                });
            } catch (err) {
                res.status(500);
                return res.json({
                    error: 'MongoDB Error: ' + err.message,
                    code: 'InternalDatabaseError'
                });
            }

            if (!userData) {
                res.status(404);
                return res.json({
                    error: 'This user does not exist',
                    code: 'UserNotFound'
                });
            }

            if (userData.disabled || userData.suspended) {
                res.status(403);
                return res.json({
                    error: 'User account is disabled',
                    code: 'UserDisabled'
                });
            }

            let messageData;
            try {
                messageData = await db.database.collection('messages').findOne({
                    mailbox,
                    uid: message,
                    user
                });
            } catch (err) {
                res.status(500);
                return res.json({
                    error: 'MongoDB Error: ' + err.message,
                    code: 'InternalDatabaseError'
                });
            }

            if (!messageData) {
                res.status(404);
                return res.json({
                    error: 'This message does not exist',
                    code: 'MessageNotFound'
                });
            }

            if (!messageData.draft) {
                res.status(400);
                return res.json({
                    error: 'This message is not a draft',
                    code: 'MessageNotDraft'
                });
            }

            let now = new Date();
            if (!sendTime || sendTime < now) {
                sendTime = now;
            }

            // update message headers, use updated Date value
            if (messageData.mimeTree.header) {
                let headerFound = false;
                for (let i = 0; i < messageData.mimeTree.header.length; i++) {
                    if (/^date\s*:/i.test(messageData.mimeTree.header[i])) {
                        headerFound = true;
                        messageData.mimeTree.header[i] = `Date: ${sendTime.toUTCString().replace(/GMT/, '+0000')}`;
                    }
                }
                if (!headerFound) {
                    messageData.mimeTree.header.push(`Date: ${sendTime.toUTCString().replace(/GMT/, '+0000')}`);
                }

                messageData.mimeTree.parsedHeader.date = sendTime;

                // update Draft message entry. This is later moved to Sent Mail folder so the Date values
                // must be correct ones
                await db.database.collection('messages').updateOne(
                    {
                        _id: messageData._id
                    },
                    {
                        $set: {
                            'mimeTree.header': messageData.mimeTree.header,
                            'mimeTree.parsedHeader.date': sendTime,
                            hdate: sendTime
                        }
                    }
                );
            }

            let envelope = messageData.meta.envelope;
            if (!envelope) {
                // fetch envelope data from message headers
                envelope = {
                    from: parseAddresses(messageData.mimeTree.parsedHeader.from).shift() || '',
                    to: Array.from(
                        new Set(
                            []
                                .concat(parseAddresses(messageData.mimeTree.parsedHeader.to) || [])
                                .concat(parseAddresses(messageData.mimeTree.parsedHeader.cc) || [])
                                .concat(parseAddresses(messageData.mimeTree.parsedHeader.bcc) || [])
                        )
                    )
                };

                let envelopeFrom = envelope.from;
                envelope.from = await validateFromAddress(userData, envelopeFrom);
            }

            if (!envelope.to || !envelope.to.length) {
                return res.json({
                    success: true
                });
            }

            let maxRecipients = Number(userData.maxRecipients) || (await settingsHandler.get('const:max:recipients'));
            let maxRptsTo = await settingsHandler.get('const:max:rcpt_to');

            // Trying to send more than allowed recipients count per email
            if (envelope.to.length > maxRptsTo) {
                res.status(403);
                return res.json({
                    error: 'Your email has too many recipients',
                    code: 'TooMany'
                });
            }

            let limitCheck;
            try {
                limitCheck = await messageHandler.counters.asyncTTLCounter('wdr:' + userData._id.toString(), 0, maxRecipients, false);
            } catch (err) {
                res.status(500);
                return res.json({
                    error: 'Database error',
                    code: 'InternalDatabaseError',
                    stack: err.stack
                });
            }

            // Already limited. Or would hit the limit with this message.
            let { success: notLimited, value: messagesSent } = limitCheck || {};
            if (!notLimited || messagesSent + envelope.to.length > maxRecipients) {
                res.status(403);
                return res.json({
                    error: 'You reached a daily sending limit for your account',
                    code: 'RateLimitedError'
                });
            }

            let rebuilder = messageHandler.indexer.rebuild(messageData.mimeTree);
            if (!rebuilder || rebuilder.type !== 'stream' || !rebuilder.value) {
                res.status(404);
                return res.json({
                    error: 'This message does not exist',
                    code: 'MessageNotFound'
                });
            }

            let queueId = await submitMessage(userData, envelope, sendTime, rebuilder.value, {
                origin: result.value.ip
            });

            let response = {
                success: true
            };

            if (queueId) {
                response.queueId = queueId;
                let moved = await moveMessage({
                    user,
                    source: {
                        user: messageData.user,
                        mailbox: messageData.mailbox
                    },
                    destination: {
                        user: messageData.user,
                        specialUse: '\\Sent'
                    },
                    updates: {
                        draft: false,
                        seen: true,
                        outbound: [queueId]
                    },
                    messageQuery: messageData.uid
                });

                response.message = {
                    id: moved.info && moved.info.destinationUid && moved.info.destinationUid[0],
                    mailbox: moved.info && moved.info.target,
                    size: messageData.size
                };
            }

            if (messageData.meta.reference) {
                let setFlag;
                switch (messageData.meta.reference.action) {
                    case 'reply':
                    case 'replyAll':
                        setFlag = '\\Answered';
                        break;
                    case 'forward':
                        setFlag = { $each: ['\\Answered', '$Forwarded'] };
                        break;
                }

                if (setFlag) {
                    try {
                        let mailbox = new ObjectId(messageData.meta.reference.mailbox);
                        let r = await db.database.collection('messages').findOneAndUpdate(
                            {
                                mailbox,
                                uid: messageData.meta.reference.id,
                                user: messageData.user
                            },
                            {
                                $addToSet: {
                                    flags: setFlag
                                }
                            },
                            {
                                returnDocument: 'after',
                                projection: {
                                    uid: true,
                                    flags: true
                                }
                            }
                        );
                        if (r && r.value) {
                            let messageData = r.value;

                            let notifyEntries = [
                                {
                                    command: 'FETCH',
                                    uid: messageData.uid,
                                    flags: messageData.flags,
                                    message: messageData._id,
                                    unseenChange: false
                                }
                            ];

                            await new Promise(resolve => {
                                messageHandler.notifier.addEntries(mailbox, notifyEntries, () => {
                                    messageHandler.notifier.fire(messageData.user);
                                    resolve();
                                });
                            });
                        }
                    } catch (err) {
                        // not important
                    }
                }
            }

            if (deleteFiles && messageData.meta.files && messageData.meta.files.length) {
                for (let fileData of messageData.meta.files) {
                    try {
                        await storageHandler.delete(userData._id, new ObjectId(fileData.id));
                    } catch (err) {
                        log.error('API', 'STORAGEDELFAIL user=%s file=%s error=%s', userData._id, fileData.id, err.message);
                    }
                }
            }

            server.loggelf({
                short_message: '[SUBMIT] draft',
                _mail_action: 'submit_draft',
                _user: userData._id.toString(),
                _queue_id: queueId,
                _sent_mailbox: response.message && response.message.mailbox,
                _sent_message: response.message && response.message.id,
                _send_time: sendTime && sendTime.toISOString && sendTime.toISOString(),
                _from: envelope.from,
                _to: envelope.to && envelope.to.join(','),
                _message_id: messageData.msgid,
                _subject: messageData.subject,
                _sess: result.value.session,
                _ip: result.value.ip
            });

            return res.json(response);
        })
    );

    server.del(
        '/users/:user/outbound/:queueId',
        tools.responseWrapper(async (req, res) => {
            res.charSet('utf-8');

            const schema = Joi.object().keys({
                user: Joi.string().hex().lowercase().length(24).required(),
                queueId: Joi.string().hex().lowercase().min(18).max(24).required(),
                sess: sessSchema,
                ip: sessIPSchema
            });

            const result = schema.validate(req.params, {
                abortEarly: false,
                convert: true
            });

            if (result.error) {
                res.status(400);
                return res.json({
                    error: result.error.message,
                    code: 'InputValidationError',
                    details: tools.validationErrors(result)
                });
            }

            // permissions check
            if (req.user && req.user === result.value.user) {
                req.validate(roles.can(req.role).deleteOwn('messages'));
            } else {
                req.validate(roles.can(req.role).deleteAny('messages'));
            }

            let user = new ObjectId(result.value.user);
            let queueId = result.value.queueId;

            let response = await maildrop.removeFromQueue(queueId, user);

            return res.json(response);
        })
    );

    server.get(
        { name: 'archived', path: '/users/:user/archived/messages' },
        tools.responseWrapper(async (req, res) => {
            res.charSet('utf-8');

            const schema = Joi.object().keys({
                user: Joi.string().hex().lowercase().length(24).required(),
                limit: Joi.number().empty('').default(20).min(1).max(250),
                next: nextPageCursorSchema,
                previous: previousPageCursorSchema,
                order: Joi.any().empty('').allow('asc', 'desc').default('desc'),
                includeHeaders: Joi.string()
                    .max(1024)
                    .trim()
                    .empty('')
                    .example('List-ID, MIME-Version')
                    .description('Comma separated list of header keys to include in the response'),
                page: pageNrSchema,
                sess: sessSchema,
                ip: sessIPSchema
            });

            const result = schema.validate(req.params, {
                abortEarly: false,
                convert: true,
                allowUnknown: true
            });

            if (result.error) {
                res.status(400);
                return res.json({
                    error: result.error.message,
                    code: 'InputValidationError',
                    details: tools.validationErrors(result)
                });
            }

            // permissions check
            if (req.user && req.user === result.value.user) {
                req.validate(roles.can(req.role).readOwn('messages'));
            } else {
                req.validate(roles.can(req.role).readAny('messages'));
            }

            let user = new ObjectId(result.value.user);
            let limit = result.value.limit;
            let page = result.value.page;
            let pageNext = result.value.next;
            let pagePrevious = result.value.previous;
            let sortAscending = result.value.order === 'asc';

            let includeHeaders = result.value.includeHeaders ? result.value.includeHeaders.split(',') : false;

            let total = await db.database.collection('archived').countDocuments({ user });

            let opts = {
                limit,
                query: { user },
                fields: {
                    // FIXME: hack to keep _id in response
                    _id: true,
                    // FIXME: MongoPaging inserts fields value as second argument to col.find()
                    projection: {
                        _id: true,
                        uid: true,
                        msgid: true,
                        mailbox: true,
                        'meta.from': true,
                        hdate: true,
                        idate: true,
                        subject: true,
                        ha: true,
                        intro: true,
                        size: true,
                        unseen: true,
                        undeleted: true,
                        flagged: true,
                        draft: true,
                        thread: true,
                        flags: true
                    }
                },
                paginatedField: '_id',
                sortAscending
            };

            if (includeHeaders) {
                // get all headers
                opts.fields.projection['mimeTree.parsedHeader'] = true;
            } else {
                // get only required headers
                for (let requiredHeader of [
                    'mimeTree.parsedHeader.from',
                    'mimeTree.parsedHeader.sender',
                    'mimeTree.parsedHeader.to',
                    'mimeTree.parsedHeader.cc',
                    'mimeTree.parsedHeader.bcc',
                    'mimeTree.parsedHeader.content-type',
                    'mimeTree.parsedHeader.references'
                ]) {
                    opts.fields.projection[requiredHeader] = true;
                }
            }

            if (pageNext) {
                opts.next = pageNext;
            } else if ((!page || page > 1) && pagePrevious) {
                opts.previous = pagePrevious;
            }

            let listing;
            try {
                listing = await MongoPaging.find(db.database.collection('archived'), opts);
            } catch (err) {
                res.status(500);
                return res.json({
                    error: 'MongoDB Error: ' + err.message,
                    code: 'InternalDatabaseError'
                });
            }

            if (!listing.hasPrevious) {
                page = 1;
            }

            let response = {
                success: true,
                total,
                page,
                previousCursor: listing.hasPrevious ? listing.previous : false,
                nextCursor: listing.hasNext ? listing.next : false,
                results: (listing.results || [])
                    .map(m => {
                        // prepare message for output
                        m.uid = m._id;
                        return m;
                    })
                    .map(entry => formatMessageListing(entry, includeHeaders))
            };

            return res.json(response);
        })
    );

    server.post(
        { name: 'create_restore_task', path: '/users/:user/archived/restore' },
        tools.responseWrapper(async (req, res) => {
            res.charSet('utf-8');

            const schema = Joi.object().keys({
                user: Joi.string().hex().lowercase().length(24).required(),
                start: Joi.date().label('Start time').required(),
                end: Joi.date().label('End time').required(),
                sess: sessSchema,
                ip: sessIPSchema
            });

            const result = schema.validate(req.params, {
                abortEarly: false,
                convert: true
            });

            if (result.error) {
                res.status(400);
                return res.json({
                    error: result.error.message,
                    code: 'InputValidationError',
                    details: tools.validationErrors(result)
                });
            }

            // permissions check
            if (req.user && req.user === result.value.user) {
                req.validate(roles.can(req.role).updateOwn('messages'));
            } else {
                req.validate(roles.can(req.role).updateAny('messages'));
            }

            let user = new ObjectId(result.value.user);
            let start = result.value.start;
            let end = result.value.end;

            let userData;
            try {
                userData = await db.users.collection('users').findOne(
                    {
                        _id: user
                    },
                    {
                        projection: {
                            _id: true
                        }
                    }
                );
            } catch (err) {
                res.status(500);
                return res.json({
                    error: 'MongoDB Error: ' + err.message,
                    code: 'InternalDatabaseError'
                });
            }

            if (!userData) {
                res.status(404);
                return res.json({
                    error: 'This user does not exist',
                    code: 'UserNotFound'
                });
            }

            let task;
            try {
                task = await taskHandler.add('restore', { user, start, end });
            } catch (err) {
                res.status(500);
                return res.json({
                    error: 'MongoDB Error: ' + err.message,
                    code: 'InternalDatabaseError'
                });
            }

            return res.json({
                success: true,
                task
            });
        })
    );

    server.post(
        { name: 'archived_restore', path: '/users/:user/archived/messages/:message/restore' },
        tools.responseWrapper(async (req, res) => {
            res.charSet('utf-8');

            const schema = Joi.object().keys({
                user: Joi.string().hex().lowercase().length(24).required(),
                message: Joi.string().hex().lowercase().length(24).required(),
                mailbox: Joi.string().hex().lowercase().length(24),
                sess: sessSchema,
                ip: sessIPSchema
            });

            const result = schema.validate(req.params, {
                abortEarly: false,
                convert: true
            });

            if (result.error) {
                res.status(400);
                return res.json({
                    error: result.error.message,
                    code: 'InputValidationError',
                    details: tools.validationErrors(result)
                });
            }

            // permissions check
            if (req.user && req.user === result.value.user) {
                req.validate(roles.can(req.role).updateOwn('messages'));
            } else {
                req.validate(roles.can(req.role).updateAny('messages'));
            }

            let user = new ObjectId(result.value.user);
            let message = new ObjectId(result.value.message);
            let mailbox = result.value.mailbox ? new ObjectId(result.value.mailbox) : false;

            let messageData;
            try {
                messageData = await db.database.collection('archived').findOne({
                    // hash key: {user, _id}
                    user,
                    _id: message
                });
            } catch (err) {
                res.status(500);
                return res.json({
                    error: 'MongoDB Error: ' + err.message,
                    code: 'InternalDatabaseError'
                });
            }

            if (!messageData) {
                res.status(404);
                return res.json({
                    error: 'This message does not exist',
                    code: 'MessageNotFound'
                });
            }

            messageData.mailbox = mailbox || messageData.mailbox;
            delete messageData.archived;
            delete messageData.exp;
            delete messageData.rdate;

            let response = await putMessage(messageData);
            if (!response) {
                return res.json({
                    success: false,
                    error: 'Failed to restore message'
                });
            }

            try {
                await db.users.collection('users').updateOne(
                    {
                        _id: messageData.user
                    },
                    {
                        $inc: {
                            storageUsed: messageData.size
                        }
                    }
                );
            } catch (err) {
                log.error('API', 'action=restore message=%s error=%s', messageData._id, 'Failed to update user quota. ' + err.message);
            }

            try {
                await db.database.collection('archived').deleteOne({
                    // hash key: {user, _id}
                    user,
                    _id: messageData._id
                });
            } catch (err) {
                // ignore
            }

            return res.json({
                success: true,
                mailbox: response.mailbox,
                id: response.uid
            });
        })
    );

    async function getFilteredMessageCount(filter) {
        if (Object.keys(filter).length === 1 && filter.mailbox) {
            // try to use cached value to get the count
            return await getMailboxCounter(db, filter.mailbox, false);
        }

        return await db.database.collection('messages').countDocuments(filter);
    }

    async function getReferencedMessage(userData, options) {
        if (!options.reference) {
            return false;
        }

        let query = {};
        if (typeof options.reference === 'object') {
            query.mailbox = new ObjectId(options.reference.mailbox);
            query.uid = options.reference.id;
        } else {
            return false;
        }

        query.user = userData._id;

        let userAddresses = await db.users.collection('addresses').find({ user: userData._id }).toArray();
        userAddresses = userAddresses.map(address => address.addrview);

        let messageData = await db.database.collection('messages').findOne(query, {
            projection: {
                attachments: true,
                'mimeTree.attachmentMap': true,
                'mimeTree.parsedHeader': true,
                thread: true
            }
        });

        if (!messageData) {
            return false;
        }

        let headers = (messageData && messageData.mimeTree && messageData.mimeTree.parsedHeader) || {};

        let subject = headers.subject || '';
        try {
            subject = libmime.decodeWords(subject).trim();
        } catch (E) {
            // failed to parse value
        }

        if (!/^\w+: /.test(subject)) {
            subject = ((options.reference.action === 'forward' ? 'Fwd' : 'Re') + ': ' + subject).trim();
        }

        let sender = headers['reply-to'] || headers.from || headers.sender;
        let replyTo = [];
        let replyCc = [];
        let uniqueRecipients = new Set();

        let checkAddress = (target, addr) => {
            let addrview = tools.normalizeAddress(addr.address, false, { removeLabel: true, removeDots: true });
            if (!userAddresses.includes(addrview) && !uniqueRecipients.has(addrview)) {
                uniqueRecipients.add(addrview);
                if (addr.name) {
                    try {
                        addr.name = libmime.decodeWords(addr.name).trim();
                    } catch (E) {
                        // failed to parse value
                    }
                }
                target.push(addr);
            }
        };

        [].concat(sender || {}).forEach(addr => checkAddress(replyTo, addr));

        if (options.reference.action === 'replyAll') {
            [].concat(headers.to || []).forEach(addr => {
                let walk = addr => {
                    if (addr.address) {
                        checkAddress(replyTo, addr);
                    } else if (addr.group) {
                        addr.group.forEach(walk);
                    }
                };
                walk(addr);
            });
            [].concat(headers.cc || []).forEach(addr => {
                let walk = addr => {
                    if (addr.address) {
                        checkAddress(replyCc, addr);
                    } else if (addr.group) {
                        addr.group.forEach(walk);
                    }
                };
                walk(addr);
            });
        }

        let messageId = (headers['message-id'] || '').trim();
        let references = (headers.references || '')
            .trim()
            .replace(/\s+/g, ' ')
            .split(' ')
            .filter(mid => mid);

        if (messageId && !references.includes(messageId)) {
            references.unshift(messageId);
        }

        if (references.length > 50) {
            references = references.slice(0, 50);
        }

        let attachments = false;
        if (options.reference.attachments && messageData.attachments && messageData.attachments.length) {
            // load attachments as well
            for (let attachment of messageData.attachments) {
                if (!attachment || attachment.related) {
                    // skip embedded images
                    continue;
                }
                if (Array.isArray(options.reference.attachments) && !options.reference.attachments.includes(attachment.id)) {
                    // skip attachments not listed in the API call
                    continue;
                }

                try {
                    let attachmentId = messageData.mimeTree.attachmentMap && messageData.mimeTree.attachmentMap[attachment.id];
                    let content = await fetchAttachment(attachmentId);
                    if (!attachments) {
                        attachments = [];
                    }
                    attachments.push({
                        content,
                        filename: attachment.filename,
                        contentType: attachment.contentType
                    });
                } catch (err) {
                    // ignore
                }
            }
        }

        return {
            replyTo,
            replyCc,
            subject,
            thread: messageData.thread,
            inReplyTo: messageId,
            references: references.join(' '),
            attachments
        };
    }

    async function fetchAttachment(attachmentId) {
        let attachmentData = await messageHandler.attachmentStorage.get(attachmentId);

        let decode = true;

        if (attachmentData.metadata.decoded) {
            attachmentData.metadata.decoded = false;
            decode = false;
        }

        return new Promise((resolve, reject) => {
            let attachmentStream = messageHandler.attachmentStorage.createReadStream(attachmentId, attachmentData);

            attachmentStream.once('error', err => {
                log.error('API', 'attachment=%s error=%s', attachmentId, err.message);
                reject(err);
            });

            let decodedStream;

            if (!decode) {
                decodedStream = attachmentStream;
            } else if (attachmentData.transferEncoding === 'base64') {
                decodedStream = new libbase64.Decoder();
                attachmentStream.pipe(decodedStream);
            } else if (attachmentData.transferEncoding === 'quoted-printable') {
                decodedStream = new libqp.Decoder();
                attachmentStream.pipe(decodedStream);
            } else {
                decodedStream = attachmentStream;
            }

            let chunks = [];
            let chunklen = 0;
            decodedStream.on('readable', () => {
                let chunk;
                while ((chunk = decodedStream.read()) !== null) {
                    chunks.push(chunk);
                    chunklen += chunk.length;
                }
            });

            decodedStream.once('end', () => {
                let raw = Buffer.concat(chunks, chunklen);
                resolve(raw);
            });
        });
    }

    async function validateFromAddress(userData, address) {
        if (!address || address === userData.address) {
            // using default address, ok
            return userData.address;
        }

        if (userData.fromWhitelist && userData.fromWhitelist.length) {
            if (
                userData.fromWhitelist.some(addr => {
                    if (addr === address) {
                        return true;
                    }

                    if (addr.charAt(0) === '*' && address.indexOf(addr.substr(1)) >= 0) {
                        return true;
                    }

                    if (addr.charAt(addr.length - 1) === '*' && address.indexOf(addr.substr(0, addr.length - 1)) === 0) {
                        return true;
                    }

                    return false;
                })
            ) {
                // whitelisted address
                return address;
            }
        }

        let resolvedUser = await userHandler.asyncGet(address, false);

        if (!resolvedUser || resolvedUser._id.toString() !== userData._id.toString()) {
            return userData.address;
        }

        return address;
    }

    async function submitMessage(userData, envelope, sendTime, stream, options) {
        options = options || {};

        let settings = await settingsHandler.getMulti(['const:max:recipients']);
        let maxRecipients = Number(userData.recipients) || config.maxRecipients || settings['const:max:recipients'];

        return new Promise((resolve, reject) => {
            messageHandler.counters.ttlcounter('wdr:' + userData._id.toString(), envelope.to.length, maxRecipients, false, (err, result) => {
                if (err) {
                    err.responseCode = 500;
                    err.code = 'InternalDatabaseError';
                    return reject(err);
                }

                let success = result.success;
                let sent = result.value;
                let ttl = result.ttl;

                let ttlHuman = false;
                if (ttl) {
                    if (ttl < 60) {
                        ttlHuman = ttl + ' seconds';
                    } else if (ttl < 3600) {
                        ttlHuman = Math.round(ttl / 60) + ' minutes';
                    } else {
                        ttlHuman = Math.round(ttl / 3600) + ' hours';
                    }
                }

                if (!success) {
                    log.info('API', 'RCPTDENY denied sent=%s allowed=%s expires=%ss.', sent, maxRecipients, ttl);
                    let err = new Error('You reached a daily sending limit for your account' + (ttl ? '. Limit expires in ' + ttlHuman : ''));
                    err.responseCode = 403;
                    err.code = 'RateLimitedError';
                    return reject(err);
                }

                // push message to outbound queue
                let message = maildrop.push(
                    {
                        user: userData._id,
                        userEmail: userData.address,
                        reason: 'submit',
                        from: envelope.from,
                        to: envelope.to,
                        sendTime,
                        origin: options.origin || options.ip,
                        runPlugins: true
                    },
                    (err, ...args) => {
                        if (err || !args[0]) {
                            if (err && !err.code && err.name === 'SMTPReject') {
                                err.code = 'MessageRejected';
                            }
                            if (err) {
                                err.code = err.code || 'ERRCOMPOSE';
                            } else {
                                err = new Error('Could not queue message for delivery');
                                err.code = 'ERRCOMPOSE';
                            }
                            err.responseCode = 500;
                            return reject(err);
                        }

                        let outbound = args[0].id;
                        return resolve(outbound);
                    }
                );

                if (message) {
                    stream.once('error', err => message.emit('error', err));
                    stream.pipe(message);
                }
            });
        });
    }
};

function leftPad(val, chr, len) {
    return chr.repeat(len - val.toString().length) + val;
}

function formatMessageListing(messageData, includeHeaders) {
    includeHeaders = []
        .concat(includeHeaders || [])
        .map(entry => {
            if (typeof entry !== 'string') {
                return false;
            }
            return entry.toLowerCase().trim();
        })
        .filter(entry => entry);

    let parsedHeader = (messageData.mimeTree && messageData.mimeTree.parsedHeader) || {};

    let from = parsedHeader.from ||
        parsedHeader.sender || [
            {
                name: '',
                address: (messageData.meta && messageData.meta.from) || ''
            }
        ];

    let to = [].concat(parsedHeader.to || []);
    let cc = [].concat(parsedHeader.cc || []);
    let bcc = [].concat(parsedHeader.bcc || []);

    tools.decodeAddresses(from);
    tools.decodeAddresses(to);
    tools.decodeAddresses(cc);
    tools.decodeAddresses(bcc);

    let response = {
        id: messageData.uid,
        mailbox: messageData.mailbox,
        thread: messageData.thread,
        threadMessageCount: messageData.threadMessageCount,
        from: from && from[0],
        to,
        cc,
        bcc,
        messageId: messageData.msgid,
        subject: messageData.subject,
        date: messageData.hdate ? messageData.hdate.toISOString() : null,
        idate: messageData.idate ? messageData.idate.toISOString() : null,
        intro: messageData.intro,
        attachments: !!messageData.ha,
        size: messageData.size,
        seen: !messageData.unseen,
        deleted: !messageData.undeleted,
        flagged: messageData.flagged,
        draft: messageData.draft,
        answered: messageData.flags.includes('\\Answered') && !messageData.flags.includes('$Forwarded'),
        forwarded: messageData.flags.includes('$Forwarded'),
        references: (parsedHeader.references || '')
            .toString()
            .split(/\s+/)
            .filter(ref => ref),
        bimi: messageData.bimi
    };

    if (includeHeaders.length) {
        response.headers = {};
        for (let headerKey of includeHeaders) {
            if (parsedHeader[headerKey]) {
                response.headers[headerKey] = parsedHeader[headerKey];
            }
        }
    }

    if (messageData.meta && 'custom' in messageData.meta) {
        response.metaData = tools.formatMetaData(messageData.meta.custom);
    }

    let parsedContentType = parsedHeader['content-type'];
    if (parsedContentType) {
        response.contentType = {
            value: parsedContentType.value
        };
        if (parsedContentType.hasParams) {
            response.contentType.params = parsedContentType.params;
        }

        if (parsedContentType.subtype === 'encrypted') {
            response.encrypted = true;
        }
    }

    return response;
}

async function getCompiledMessage(data, options) {
    options = options || {};
    return new Promise((resolve, reject) => {
        let compiler = new MailComposer(data);
        let compiled = compiler.compile();
        if (options.isDraft) {
            compiled.keepBcc = true;
        }
        let stream = compiled.createReadStream();
        let chunks = [];
        let chunklen = 0;
        stream.once('error', err => reject(err));
        stream.on('readable', () => {
            let chunk;
            while ((chunk = stream.read()) !== null) {
                chunks.push(chunk);
                chunklen += chunk.length;
            }
        });
        stream.once('end', () => {
            let raw = Buffer.concat(chunks, chunklen);
            resolve(raw);
        });
    });
}

function parseAddresses(data) {
    let addresses = new Set();
    let walk = list => {
        if (typeof list === 'string') {
            list = [{ address: list }];
        }
        [].concat(list || []).forEach(item => {
            if (item.address) {
                addresses.add(item.address);
            }
            if (item.group) {
                walk(item.group);
            }
        });
    };
    walk([].concat(data || []));
    return Array.from(addresses);
}<|MERGE_RESOLUTION|>--- conflicted
+++ resolved
@@ -1571,23 +1571,7 @@
 
                 files: Joi.array().items(Joi.string().hex().lowercase().length(24)),
 
-<<<<<<< HEAD
                 attachments: Joi.array().items(Attachment),
-=======
-                attachments: Joi.array().items(
-                    Joi.object().keys({
-                        filename: Joi.string().empty('').max(255),
-
-                        contentType: Joi.string().empty('').max(255),
-                        contentTransferEncoding: Joi.string().empty(''),
-                        contentDisposition: Joi.string().empty('').trim().lowercase().valid('inline', 'attachment'),
-                        cid: Joi.string().empty('').max(255),
-
-                        encoding: Joi.string().empty('').default('base64'),
-                        content: Joi.string().required()
-                    })
-                ),
->>>>>>> 292bbc28
 
                 metaData: metaDataSchema.label('metaData'),
 
